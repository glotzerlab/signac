--- conflicted
+++ resolved
@@ -85,14 +85,12 @@
     given-names: Abhavya
     affiliation: "Indian Institute of Technology, Gandhinagar"
   -
-<<<<<<< HEAD
-    family-names: Ojha
-    given-names: Hardik
-    affiliation: "Indian Institute of Technology Roorkee"
-=======
     family-names: Henry
     given-names: "Michael M."
     affiliation: "Boise State University"
     orcid: "https://orcid.org/0000-0002-3870-9993"
->>>>>>> deb56fa1
+  -
+    family-names: Ojha
+    given-names: Hardik
+    affiliation: "Indian Institute of Technology Roorkee"
 ...