# YAML 1.2
---
contributors:
  -
    family-names: Adorf
    given-names: "Carl Simon"
    affiliation: "University of Michigan"
    orcid: "https://orcid.org/0000-0003-4962-2495"
  -
    family-names: Dodd
    given-names: "Paul M."
    affiliation: "University of Michigan"
  -
    family-names: Ramasubramani
    given-names: Vyas
    affiliation: "University of Michigan"
    orcid: "https://orcid.org/0000-0001-5181-9532"
  -
    family-names: Swerdlow
    given-names: Benjamin
    affiliation: "University of Michigan"
    orcid: "https://orcid.org/0000-0001-6240-1430"
  -
    family-names: Glaser
    given-names: Jens
    affiliation: "University of Michigan"
    orcid: "https://orcid.org/0000-0003-1852-3849"
  -
    family-names: Dice
    given-names: "Bradley D."
    affiliation: "University of Michigan"
    orcid: "https://orcid.org/0000-0002-9983-0770"
  -
    family-names: Moore
    given-names: Timothy
    affiliation: "University of Michigan"
    orcid: "https://orcid.org/0000-0002-5709-7259"
  -
    family-names: Zhou
    given-names: Yuan
    affiliation: "University of Michigan"
  -
    family-names: Harper
    given-names: Eric
    affiliation: "Air Force Science and Technology Fellowship Program"
    orcid: "https://orcid.org/0000-0002-7058-1686"
  -
    family-names: Wang
    given-names: Kelly
    affiliation: "University of Michigan"
  -
    family-names: Adams
    given-names: Alexander
    affiliation: "University of Michigan"
  -
    family-names: Waltmann
    given-names: "Thomas R."
    affiliation: "University of Michigan"
    orcid: "https://orcid.org/0000-0001-6876-5956"
  -
    family-names: Malek
    given-names: Ali
    affiliation: "University of Goettingen"
  -
    family-names: Fothergill
    given-names: Jenny
    affiliation: "Boise State University"
    orcid: "https://orcid.org/0000-0001-9665-5420"
  -
    family-names: Travitz
    given-names: Alyssa
    affiliation: "University of Michigan"
    orcid: "https://orcid.org/0000-0001-5953-8807"
  -
    family-names: Butler
    given-names: Brandon
    affiliation: "University of Michigan"
    orcid: "https://orcid.org/0000-0001-7739-7796"
  -
    family-names: Sharma
    given-names: Vishav
    affiliation: "National Institute of Technology, Hamirpur"
  -
    family-names: Chandra
    given-names: Abhavya
<<<<<<< HEAD
    affiliation: "India Institute of Technology, Gandhinagar"    
  -
    family-names: Henry
    given-names: "Michael M."
    affiliation: "Boise State University"
    orcid: "https://orcid.org/0000-0002-3870-9993"
=======
    affiliation: "Indian Institute of Technology, Gandhinagar"
>>>>>>> f60bef38
...<|MERGE_RESOLUTION|>--- conflicted
+++ resolved
@@ -83,14 +83,10 @@
   -
     family-names: Chandra
     given-names: Abhavya
-<<<<<<< HEAD
-    affiliation: "India Institute of Technology, Gandhinagar"    
+    affiliation: "Indian Institute of Technology, Gandhinagar"
   -
     family-names: Henry
     given-names: "Michael M."
     affiliation: "Boise State University"
     orcid: "https://orcid.org/0000-0002-3870-9993"
-=======
-    affiliation: "Indian Institute of Technology, Gandhinagar"
->>>>>>> f60bef38
 ...