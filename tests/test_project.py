--- conflicted
+++ resolved
@@ -11,11 +11,8 @@
 import json
 import pickle
 import string
-<<<<<<< HEAD
 import warnings
-=======
 import pytest
->>>>>>> c9810b97
 from tarfile import TarFile
 from zipfile import ZipFile
 from tempfile import TemporaryDirectory
@@ -34,12 +31,8 @@
 from signac.contrib.project import JobsCursor, Project  # noqa: F401
 from signac.common.config import get_config
 
-<<<<<<< HEAD
-from test_job import BaseJobTest
+from test_job import TestJobBase
 import test_h5store
-=======
-from test_job import TestJobBase
->>>>>>> c9810b97
 
 
 try:
@@ -168,12 +161,8 @@
         self.project.doc = {'a': {'b': 45}}
         assert self.project.doc == {'a': {'b': 45}}
 
-<<<<<<< HEAD
-    @unittest.skipIf(not H5PY, 'test requires the h5py package')
-    @unittest.skipIf(not NUMPY, 'test requires the numpy package')
-=======
     @pytest.mark.skipif(not H5PY, reason='test requires the h5py package')
->>>>>>> c9810b97
+    @pytest.mark.skipIf(not NUMPY, reason='test requires the numpy package')
     def test_data(self):
         with self.project.data:
             assert not self.project.data
@@ -196,12 +185,9 @@
             self.project.data.a = {'b': 43}
             assert self.project.data == {'a': {'b': 43}}
             self.project.data.a.b = 44
-<<<<<<< HEAD
-            self.assertEqual(self.project.data, {'a': {'b': 44}})
+            assert self.project.data == {'a': {'b': 44}}
             self.project.data['c'] = numpy.zeros(10)
-=======
-            assert self.project.data == {'a': {'b': 44}}
->>>>>>> c9810b97
+            numpy.testing.assert_array_equal(self.project.data['c'], numpy.zeros(10))
         # This setter will overwrite the file. We leave the context manager so
         # that the file is closed before overwriting it.
         self.project.data = {'a': {'b': 45}}
@@ -2126,17 +2112,17 @@
                 assert len(tmp_project) > 0
                 assert len(tmp_project) == len(jobs)
                 # check that call does not fail:
-<<<<<<< HEAD
                 tmp_project.detect_schema()
 
 
-class BaseProjectStoreTest(test_h5store.BaseH5StoreTest):
+class TestProjectStoreBase(test_h5store.TestH5StoreBase):
 
     project_class = signac.Project
 
-    def setUp(self):
+    @pytest.fixture(autouse=True)
+    def setUp(self, request):
         self._tmp_dir = TemporaryDirectory(prefix='signac_')
-        self.addCleanup(self._tmp_dir.cleanup)
+        request.addfinalizer(self._tmp_dir.cleanup)
         self._tmp_pr = os.path.join(self._tmp_dir.name, 'pr')
         self._tmp_wd = os.path.join(self._tmp_dir.name, 'wd')
         os.mkdir(self._tmp_pr)
@@ -2155,24 +2141,17 @@
         return self.project.stores['other']
 
 
-class ProjectStoreTest(BaseProjectStoreTest, test_h5store.H5StoreTest):
+class TestProjectStore(TestProjectStoreBase, test_h5store.TestH5Store):
     pass
 
 
-class ProjectStoreNestedTest(BaseProjectStoreTest, test_h5store.H5StoreNestedDataTest):
+class TestProjectStoreNested(TestProjectStoreBase, test_h5store.TestH5StoreNestedData):
     pass
 
 
-class ProjectStoreNestedClosedTest(BaseProjectStoreTest, test_h5store.H5StoreNestedDataClosedTest):
+class TestProjectStoreNestedClosed(TestProjectStoreBase, test_h5store.TestH5StoreNestedDataClosed):
     pass
 
 
-class ProjectStorePandasTest(BaseProjectStoreTest, test_h5store.H5StorePandasDataTest):
-    pass
-
-
-if __name__ == '__main__':
-    unittest.main()
-=======
-                tmp_project.detect_schema()
->>>>>>> c9810b97
+class TestProjectStorePandas(TestProjectStoreBase, test_h5store.TestH5StorePandasData):
+    pass