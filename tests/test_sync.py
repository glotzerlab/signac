# Copyright (c) 2017 The Regents of the University of Michigan
# All rights reserved.
# This software is licensed under the BSD 3-Clause License.
import logging
import os
from tempfile import TemporaryDirectory
from time import sleep

import pytest
from test_job import TestJobBase

import signac
from signac import sync
from signac.contrib.utility import _mkdir_p
from signac.core.jsondict import JSONDict
from signac.errors import DocumentSyncConflict, FileSyncConflict, SchemaSyncConflict
from signac.sync import _FileModifyProxy
from signac.syncutil import _DocProxy


def touch(fname, mode=0o666, dir_fd=None, **kwargs):
    """Utility function for updating a file time stamp.

    Source:
        https://stackoverflow.com/questions/1158076/implement-touch-using-python
    """
    flags = os.O_CREAT | os.O_APPEND
    with os.fdopen(os.open(fname, flags=flags, mode=mode, dir_fd=dir_fd)) as f:
        os.utime(
            f.fileno() if os.utime in os.supports_fd else fname,
            dir_fd=None if os.supports_fd else dir_fd,
            **kwargs,
        )


class TestDocProxy:
    def test_basic(self):
        doc = dict(a=0)
        proxy = _DocProxy(doc)
        assert proxy == proxy
        assert proxy == doc
        str(proxy)
        repr(proxy)
        assert len(proxy) == len(doc)
        assert proxy["a"] == doc["a"]
        assert "a" in proxy
        for key in proxy:
            assert key == "a"
        for key in proxy.keys():
            assert key == "a"
        proxy["a"] = 1
        assert proxy["a"] == doc["a"]
        assert proxy == proxy
        assert proxy == doc
        doc["a"] = 2
        proxy.update(doc)
        assert proxy["a"] == doc["a"]
        assert proxy == proxy
        assert proxy == doc

    def test_dry_run(self):
        doc = dict(a=0)
        proxy = _DocProxy(doc, dry_run=True)
        assert proxy == proxy
        assert proxy == doc
        str(proxy)
        repr(proxy)
        assert len(proxy) == len(doc)
        assert proxy["a"] == doc["a"]
        assert "a" in proxy
        for key in proxy:
            assert key == "a"
        for key in proxy.keys():
            assert key == "a"
        proxy["a"] = 1
        assert proxy["a"] == 0
        assert proxy == proxy
        assert proxy == doc


class TestFileModifyProxy:
    def test_copy(self):
        proxy = _FileModifyProxy()
        with TemporaryDirectory(prefix="signac_") as tmp:
            fn_src = os.path.join(tmp, "src.txt")
            fn_dst = os.path.join(tmp, "dst.txt")
            touch(fn_src)
            assert os.path.isfile(fn_src)
            assert not os.path.isfile(fn_dst)
            proxy.copy(fn_src, fn_dst)
            assert os.path.isfile(fn_src)
            assert os.path.isfile(fn_dst)

    def test_copy_dry_run(self):
        proxy = _FileModifyProxy(dry_run=True)
        with TemporaryDirectory(prefix="signac_") as tmp:
            fn_src = os.path.join(tmp, "src.txt")
            fn_dst = os.path.join(tmp, "dst.txt")
            with open(fn_src, "w") as file:
                file.write("test")
            assert os.path.isfile(fn_src)
            assert not os.path.isfile(fn_dst)
            proxy.copy(fn_src, fn_dst)
            assert os.path.isfile(fn_src)
            assert not os.path.isfile(fn_dst)

    def test_copytree(self):
        proxy = _FileModifyProxy()
        with TemporaryDirectory(prefix="signac_") as tmp:
            src = os.path.join(tmp, "src")
            dst = os.path.join(tmp, "dst")
            _mkdir_p(src)
            fn_src = os.path.join(src, "test.txt")
            fn_dst = os.path.join(dst, "test.txt")
            touch(fn_src)
            assert os.path.isfile(fn_src)
            assert not os.path.isfile(fn_dst)
            proxy.copytree(src, dst)
            assert os.path.isfile(fn_src)
            assert os.path.isfile(fn_dst)

    def test_copytree_dryrun(self):
        proxy = _FileModifyProxy(dry_run=True)
        with TemporaryDirectory(prefix="signac_") as tmp:
            src = os.path.join(tmp, "src")
            dst = os.path.join(tmp, "dst")
            _mkdir_p(src)
            fn_src = os.path.join(src, "test.txt")
            fn_dst = os.path.join(dst, "test.txt")
            touch(fn_src)
            assert os.path.isfile(fn_src)
            assert not os.path.isfile(fn_dst)
            proxy.copytree(src, dst)
            assert os.path.isfile(fn_src)
            assert not os.path.isfile(fn_dst)

    def test_remove(self):
        proxy = _FileModifyProxy()
        with TemporaryDirectory(prefix="signac_") as tmp:
            fn = os.path.join(tmp, "test.txt")
            assert not os.path.isfile(fn)
            touch(fn)
            assert os.path.isfile(fn)
            proxy.remove(fn)
            assert not os.path.isfile(fn)

    def test_remove_dryrun(self):
        proxy = _FileModifyProxy(dry_run=True)
        with TemporaryDirectory(prefix="signac_") as tmp:
            fn = os.path.join(tmp, "test.txt")
            assert not os.path.isfile(fn)
            touch(fn)
            assert os.path.isfile(fn)
            proxy.remove(fn)
            assert os.path.isfile(fn)

    def test_create_backup(self):
        proxy = _FileModifyProxy()
        with TemporaryDirectory(prefix="signac_") as tmp:
            fn = os.path.join(tmp, "test.txt")
            assert not os.path.isfile(fn)
            with open(fn, "w") as file:
                file.write("a")
            assert os.path.isfile(fn)
            with proxy.create_backup(fn) as fn_backup:
                assert os.path.isfile(fn_backup)
            assert os.path.isfile(fn)
            assert not os.path.isfile(fn_backup)
            with pytest.raises(RuntimeError):
                with proxy.create_backup(fn) as fn_backup:
                    assert os.path.isfile(fn_backup)
                    with open(fn, "w") as file:
                        file.write("b")
                    raise RuntimeError()
            assert os.path.isfile(fn)
            assert not os.path.isfile(fn_backup)
            with open(fn) as file:
                assert file.read() == "a"

    def test_create_backup_dryrun(self):
        proxy = _FileModifyProxy(dry_run=True)
        with TemporaryDirectory(prefix="signac_") as tmp:
            fn = os.path.join(tmp, "test.txt")
            assert not os.path.isfile(fn)
            with open(fn, "w") as file:
                file.write("a")
            assert os.path.isfile(fn)
            with proxy.create_backup(fn) as fn_backup:
                assert not os.path.isfile(fn_backup)
            assert os.path.isfile(fn)
            assert not os.path.isfile(fn_backup)
            with pytest.raises(RuntimeError):
                with proxy.create_backup(fn) as fn_backup:
                    assert not os.path.isfile(fn_backup)
                    with open(fn, "w") as file:
                        file.write("b")
                    raise RuntimeError()
            assert os.path.isfile(fn)
            assert not os.path.isfile(fn_backup)
            with open(fn) as file:
                assert file.read() == "b"


class TestFileModifyProxyDocBackup:
    @pytest.fixture(autouse=True)
    def setUp(self):
        self.doc = dict()

    def test_create_doc_dict(self):
        proxy = _FileModifyProxy()
        with proxy.create_doc_backup(self.doc) as p:
            pass
        with proxy.create_doc_backup(self.doc) as p:
            p["a"] = 0
        assert len(self.doc) == 1
        assert self.doc["a"] == 0

    def test_create_doc_dict_dryrun(self):
        proxy = _FileModifyProxy(dry_run=True)
        with proxy.create_doc_backup(self.doc) as p:
            pass
        with proxy.create_doc_backup(self.doc) as p:
            p["a"] = 0
        assert len(self.doc) == 0

    def test_create_doc_dict_with_error(self):
        proxy = _FileModifyProxy()
        with pytest.raises(RuntimeError):
            with proxy.create_doc_backup(self.doc) as p:
                p["a"] = 0
                raise RuntimeError()
        assert len(self.doc) == 0

    def test_create_doc_dict_with_error_dryrun(self):
        proxy = _FileModifyProxy(dry_run=True)
        with pytest.raises(RuntimeError):
            with proxy.create_doc_backup(self.doc) as p:
                p["a"] = 0
                raise RuntimeError()
        assert len(self.doc) == 0


class TestFileModifyProxyJSONDocBackup(TestFileModifyProxyDocBackup):
    @pytest.fixture(autouse=True)
    def setUp(self, request):
        self._tmp_dir = TemporaryDirectory(prefix="signac_")
        request.addfinalizer(self._tmp_dir.cleanup)
        self.doc = JSONDict(filename=os.path.join(self._tmp_dir.name, "doc.json"))


class TestJobSync(TestJobBase):
    def test_sync_no_implicit_init(self):
        job_dst = self.open_job({"a": 0})
        job_src = self.open_job({"a": 1})
        assert job_dst not in self.project
        assert job_src not in self.project
        job_dst.sync(job_src)
        assert job_dst not in self.project
        assert job_src not in self.project
        job_src.init()
        assert job_src in self.project
        job_dst.sync(job_src)
        assert job_dst in self.project

    def test_file_sync(self):
        job_dst = self.open_job({"a": 0})
        job_src = self.open_job({"a": 1})
        with job_src:
            with open("test", "w") as file:
                file.write("test")
            os.makedirs("subdir")
            with open("subdir/test2", "w") as file:
                file.write("test2")
        assert job_src.isfile("test")
        try:
            logging.disable(logging.WARNING)
            job_dst.sync(job_src)
        finally:
            logging.disable(logging.NOTSET)
        assert job_dst in self.project
        assert job_dst.isfile("test")
        assert not job_dst.isfile("subdir/test2")
        with open(job_dst.fn("test")) as file:
            assert file.read() == "test"

    def test_file_sync_recursive(self):
        job_dst = self.open_job({"a": 0})
        job_src = self.open_job({"a": 1})
        with job_src:
            with open("test", "w") as file:
                file.write("test")
            os.makedirs("subdir")
            with open("subdir/test2", "w") as file:
                file.write("test2")
        assert job_src.isfile("test")
        job_dst.sync(job_src, recursive=True)
        assert job_dst in self.project
        assert job_dst.isfile("test")
        assert job_dst.isfile("subdir/test2")
        with open(job_dst.fn("test")) as file:
            assert file.read() == "test"
        with open(job_dst.fn("subdir/test2")) as file:
            assert file.read() == "test2"

    def test_file_sync_deep(self):
        job_dst = self.open_job({"a": 0})
        job_src = self.open_job({"a": 1})
        with job_src:
            with open("test", "w") as file:
                file.write("test")
            os.makedirs("subdir")
            with open("subdir/test2", "w") as file:
                file.write("test2")
        assert job_src.isfile("test")
        job_dst.sync(job_src, deep=True, recursive=True)
        assert job_dst in self.project
        assert job_dst.isfile("test")
        assert job_dst.isfile("subdir/test2")
        with open(job_dst.fn("test")) as file:
            assert file.read() == "test"
        with open(job_dst.fn("subdir/test2")) as file:
            assert file.read() == "test2"

    def _reset_differing_jobs(self, jobs):
        for i, job in enumerate(jobs):
            with job:
                with open("test", "w") as file:
                    file.write("x" * i)
                _mkdir_p("subdir")
                with open("subdir/test2", "w") as file:
                    file.write("x" * i)

        def differs(fn):
            x = set()
            for job in jobs:
                with open(job.fn(fn)) as file:
                    x.add(file.read())
            return len(x) > 1

        return differs

    def test_file_sync_with_conflict(self):
        job_dst = self.open_job({"a": 0})
        job_src = self.open_job({"a": 1})
        differs = self._reset_differing_jobs((job_dst, job_src))
        assert differs("test")
        assert differs("subdir/test2")
        with pytest.raises(FileSyncConflict):
            job_dst.sync(job_src, recursive=True)
        job_dst.sync(job_src, sync.FileSync.never, recursive=True)
        assert differs("test")
        assert differs("subdir/test2")
        job_dst.sync(job_src, sync.FileSync.always, exclude="test", recursive=True)
        assert differs("test")
        assert differs("subdir/test2")
        job_dst.sync(
            job_src,
            sync.FileSync.always,
            exclude=["test", "non-existent-key"],
            recursive=True,
        )
        assert differs("test")
        assert differs("subdir/test2")
        sleep(1)
        touch(job_src.fn("test"))
        job_dst.sync(job_src, sync.FileSync.update, recursive=True)
        assert not differs("test")
        touch(job_src.fn("subdir/test2"))
        job_dst.sync(job_src, sync.FileSync.update, exclude="test2", recursive=True)
        assert not differs("test")
        job_dst.sync(job_src, sync.FileSync.update, recursive=True)
        assert not differs("subdir/test2")

    def test_file_sync_strategies(self):
        job_dst = self.open_job({"a": 0})
        job_src = self.open_job({"a": 1})

        def reset():
            return self._reset_differing_jobs((job_dst, job_src))

        differs = reset()
        assert differs("test")
        assert differs("subdir/test2")
        with pytest.raises(FileSyncConflict):
            job_dst.sync(job_src, recursive=True)
        assert differs("test")
        assert differs("subdir/test2")
        job_dst.sync(job_src, sync.FileSync.never, recursive=True)
        assert differs("test")
        assert differs("subdir/test2")
        job_dst.sync(job_src, sync.FileSync.always, recursive=True)
        assert not differs("test")
        assert not differs("subdir/test2")
        reset()
        assert differs("test")
        assert differs("subdir/test2")
        sleep(1)
        touch(job_src.fn("test"))
        job_dst.sync(job_src, sync.FileSync.update, recursive=True)
        assert not differs("test")
        touch(job_src.fn("subdir/test2"))
        job_dst.sync(job_src, sync.FileSync.update, recursive=True)
        assert not differs("test")
        assert not differs("subdir/test2")

    def _reset_document_sync(self):
        job_src = self.open_job({"a": 0})
        job_dst = self.open_job({"a": 1})
        job_src.document["a"] = 0
        job_src.document["nested"] = dict(a=1)
        assert job_src.document != job_dst.document
        return job_dst, job_src

    def test_document_sync(self):
        job_dst, job_src = self._reset_document_sync()
        job_dst.sync(job_src)
        assert len(job_dst.document) == len(job_src.document)
        assert job_src.document == job_dst.document
        assert job_src.document["a"] == job_dst.document["a"]
        assert job_src.document["nested"]["a"] == job_dst.document["nested"]["a"]
        job_dst.sync(job_src)
        assert job_src.document == job_dst.document

    def test_document_sync_nested(self):
        job_dst, job_src = self._reset_document_sync()
        job_dst.document["nested"] = dict(a=0)
        with pytest.raises(DocumentSyncConflict):
            job_dst.sync(job_src)
        assert job_src.document != job_dst.document

    def test_document_sync_explicit_overwrit(self):
        job_dst, job_src = self._reset_document_sync()
        job_dst.sync(job_src, doc_sync=sync.DocSync.update)
        assert job_src.document == job_dst.document

    def test_document_sync_overwrite_specific(self):
        job_dst, job_src = self._reset_document_sync()
        job_dst.sync(job_src, doc_sync=sync.DocSync.ByKey("nested.a"))
        assert job_src.document == job_dst.document

    def test_document_sync_partially_differing(self):
        job_dst, job_src = self._reset_document_sync()
        job_dst.document["a"] = 0
        job_dst.sync(job_src)
        assert job_src.document == job_dst.document

    def test_document_sync_differing_keys(self):
        job_dst, job_src = self._reset_document_sync()
        job_src.document["b"] = 1
        job_src.document["nested"]["b"] = 1
        job_dst.sync(job_src)
        assert job_src.document == job_dst.document

    def test_document_sync_no_sync(self):
        job_dst, job_src = self._reset_document_sync()
        assert sync.DocSync.NO_SYNC is False
        job_dst.sync(job_src, doc_sync=False)
        assert job_src.document != job_dst.document
        assert len(job_dst.document) == 0

    def test_document_sync_dst_has_extra_key(self):
        job_dst, job_src = self._reset_document_sync()
        job_dst.document["b"] = 2
        assert "b" not in job_src.document
        assert "b" in job_dst.document
        job_dst.sync(job_src)
        assert "b" not in job_src.document
        assert "b" in job_dst.document
        assert job_dst.document != job_src.document
        assert job_dst.document["nested"] == job_src.document["nested"]
        assert job_dst.document["a"] == job_src.document["a"]

    def test_document_sync_with_error(self):
        job_dst = self.open_job({"a": 0})
        job_src = self.open_job({"a": 1})
        job_dst.document["a"] = 0
        job_src.document["a"] = 1

        def raise_error(src, dst):
            raise RuntimeError()

        with pytest.raises(RuntimeError):
            job_dst.sync(job_src, doc_sync=raise_error)

    def test_document_sync_with_conflict(self):
        job_dst = self.open_job({"a": 0})
        job_src = self.open_job({"a": 1})

        def reset():
            job_src.document["a"] = 0
            job_src.document["nested"] = dict(a=1)
            job_dst.document["a"] = 1
            job_dst.document["nested"] = dict(a=2)

        reset()
        assert job_dst.document != job_src.document
        with pytest.raises(DocumentSyncConflict):
            job_dst.sync(job_src)
        assert job_dst.document != job_src.document
        job_dst.sync(job_src, doc_sync=sync.DocSync.NO_SYNC)
        assert job_dst.document != job_src.document
        assert job_dst.document["a"] != job_src.document["a"]
        assert job_dst.document["nested"] != job_src.document["nested"]
        reset()  # only sync a
        job_dst.sync(job_src, doc_sync=sync.DocSync.ByKey("a"))
        assert job_dst.document != job_src.document
        assert job_dst.document["nested"] != job_src.document["nested"]
        assert job_dst.document["a"] == job_src.document["a"]
        reset()  # only sync nested
        job_dst.sync(job_src, doc_sync=sync.DocSync.ByKey("nested"))
        assert job_dst.document != job_src.document
        assert job_dst.document["a"] != job_src.document["a"]
        assert job_dst.document["nested"] == job_src.document["nested"]
        reset()
        job_dst.sync(job_src, doc_sync=sync.DocSync.ByKey(r"(nested\.)?a"))
        assert job_dst.document == job_src.document
        assert job_dst.document["nested"] == job_src.document["nested"]
        assert job_dst.document["a"] == job_src.document["a"]
        reset()
        job_dst.sync(
            job_src, doc_sync=sync.DocSync.ByKey(lambda key: key.startswith("a"))
        )
        assert job_dst.document != job_src.document
        assert job_dst.document["nested"] != job_src.document["nested"]
        assert job_dst.document["a"] == job_src.document["a"]
        reset()
        job_dst.sync(
            job_src, doc_sync=sync.DocSync.ByKey(lambda key: key.startswith("nested"))
        )
        assert job_dst.document != job_src.document
        assert job_dst.document["a"] != job_src.document["a"]
        assert job_dst.document["nested"] == job_src.document["nested"]
        reset()
        job_dst.sync(job_src, doc_sync=sync.DocSync.update)
        assert job_dst.document == job_src.document
        assert job_dst.document["nested"] == job_src.document["nested"]
        assert job_dst.document["a"] == job_src.document["a"]


class TestProjectSync:
    @pytest.fixture(autouse=True)
    def setUp(self, request):
        self._tmp_dir = TemporaryDirectory(prefix="signac_")
        request.addfinalizer(self._tmp_dir.cleanup)
        self._tmp_pr_a = os.path.join(self._tmp_dir.name, "pr_a")
        self._tmp_pr_b = os.path.join(self._tmp_dir.name, "pr_b")
        os.mkdir(self._tmp_pr_a)
        os.mkdir(self._tmp_pr_b)
        self.project_a = signac.Project.init_project(
            name="test-project-a", root=self._tmp_pr_a
        )
        self.project_b = signac.Project.init_project(
            name="test-project-b", root=self._tmp_pr_b
        )

    def _init_job(self, job, data="data"):
        with job:
            with open("test.txt", "w") as file:
                file.write(str(data))

    def test_src_and_dst_identical(self):
        with pytest.raises(ValueError):
            self.project_a.sync(self.project_a)

    def test_src_and_dst_empty(self):
        self.project_a.sync(self.project_b)
        assert len(self.project_a) == len(self.project_b)

    def test_src_empty(self):
        for i in range(4):
            self._init_job(self.project_b.open_job({"a": i}))
        self.project_a.sync(self.project_b)
        assert len(self.project_a) == len(self.project_b)

    def test_dst_empty(self):
        for i in range(4):
            self._init_job(self.project_a.open_job({"a": i}))
        self.project_a.sync(self.project_b)
        assert len(self.project_a) == 4
        assert len(self.project_b) == 0

    def test_doc_sync(self):
        self.project_a.document["a"] = 0
        assert "a" in self.project_a.document
        assert "a" not in self.project_b.document
        self.project_a.sync(self.project_b)
        assert "a" in self.project_a.document
        assert "a" not in self.project_b.document
        self.project_b.document["b"] = 1
        self.project_a.sync(self.project_b)
        assert "b" in self.project_a.document
        self.project_a.document["b"] = 2
        with pytest.raises(DocumentSyncConflict):
            self.project_a.sync(self.project_b)
        self.project_a.sync(self.project_b, doc_sync=sync.DocSync.ByKey("b"))

    def _setup_mixed(self):
        for i in range(4):
            if i % 2 == 0:
                self._init_job(self.project_a.open_job({"a": i}))
            if i % 3 == 0:
                self._init_job(self.project_b.open_job({"a": i}))

    def test_mixed(self):
        self._setup_mixed()
        with pytest.raises(SchemaSyncConflict):
            self.project_a.sync(self.project_b)
        assert len(self.project_a) == 2
        assert len(self.project_b) == 2
        self.project_a.sync(self.project_b, check_schema=False)
        assert len(self.project_a) == 3

    def _setup_jobs(self):
        for i in range(4):
            self._init_job(self.project_a.open_job({"a": i}))
            self._init_job(self.project_b.open_job({"a": i}))

    def test_with_conflict(self):
        self._setup_jobs()
        assert len(self.project_a) == len(self.project_b)
        job_a0 = self.project_a.open_job({"a": 0})
        with open(job_a0.fn("test.txt"), "w") as file:
            file.write("newdata")
        with pytest.raises(FileSyncConflict):
            self.project_a.sync(self.project_b)

    def test_with_conflict_never(self):
        self._setup_jobs()
        job_a0 = self.project_a.open_job({"a": 0})
        with open(job_a0.fn("text.txt"), "w") as file:
            file.write("otherdata")
        self.project_a.sync(self.project_b, sync.FileSync.never)
        with open(job_a0.fn("text.txt")) as file:
            assert file.read() == "otherdata"

    def test_selection(self):
        self._setup_jobs()
        assert len(self.project_a) == len(self.project_b)
        job_a0 = self.project_a.open_job({"a": 0})
        with open(job_a0.fn("test.txt"), "w") as file:
            file.write("newdata")
        with pytest.raises(FileSyncConflict):
            self.project_a.sync(self.project_b)
        with pytest.raises(FileSyncConflict):
            self.project_a.sync(self.project_b, selection=self.project_a)
        with pytest.raises(FileSyncConflict):
            self.project_a.sync(self.project_b, selection=self.project_b)
        assert len(self.project_a.find_jobs({"a": 0})) == 1
        assert len(self.project_b.find_jobs({"a": 0})) == 1
        with pytest.raises(FileSyncConflict):
            self.project_a.sync(
                self.project_b, selection=self.project_a.find_jobs({"a": 0})
            )
        with pytest.raises(FileSyncConflict):
            self.project_a.sync(
                self.project_b, selection=self.project_b.find_jobs({"a": 0})
            )
        with pytest.raises(FileSyncConflict):
<<<<<<< HEAD
            self.project_a.sync(self.project_b,
                                selection=[job.id for job in self.project_a.find_jobs()])
        with pytest.raises(FileSyncConflict):
            self.project_a.sync(self.project_b,
                                selection=[job.id for job in self.project_b.find_jobs()])
        f = {'a': {'$ne': 0}}
=======
            self.project_a.sync(
                self.project_b, selection=self.project_a.find_job_ids({"a": 0})
            )
        with pytest.raises(FileSyncConflict):
            self.project_a.sync(
                self.project_b, selection=self.project_b.find_job_ids({"a": 0})
            )
        f = {"a": {"$ne": 0}}
>>>>>>> cf4b7028
        self.project_a.sync(self.project_b, selection=self.project_a.find_jobs(f))
        self.project_a.sync(self.project_b, selection=self.project_b.find_jobs(f))
        self.project_a.sync(self.project_b,
                            selection=[job.id for job in self.project_a.find_jobs(f)])
        self.project_a.sync(self.project_b,
                            selection=[job.id for job in self.project_b.find_jobs(f)])<|MERGE_RESOLUTION|>--- conflicted
+++ resolved
@@ -656,26 +656,19 @@
                 self.project_b, selection=self.project_b.find_jobs({"a": 0})
             )
         with pytest.raises(FileSyncConflict):
-<<<<<<< HEAD
-            self.project_a.sync(self.project_b,
-                                selection=[job.id for job in self.project_a.find_jobs()])
-        with pytest.raises(FileSyncConflict):
-            self.project_a.sync(self.project_b,
-                                selection=[job.id for job in self.project_b.find_jobs()])
-        f = {'a': {'$ne': 0}}
-=======
             self.project_a.sync(
-                self.project_b, selection=self.project_a.find_job_ids({"a": 0})
+                self.project_b, selection=[job.id for job in self.project_a.find_jobs()]
             )
         with pytest.raises(FileSyncConflict):
             self.project_a.sync(
-                self.project_b, selection=self.project_b.find_job_ids({"a": 0})
+                self.project_b, selection=[job.id for job in self.project_b.find_jobs()]
             )
         f = {"a": {"$ne": 0}}
->>>>>>> cf4b7028
         self.project_a.sync(self.project_b, selection=self.project_a.find_jobs(f))
         self.project_a.sync(self.project_b, selection=self.project_b.find_jobs(f))
-        self.project_a.sync(self.project_b,
-                            selection=[job.id for job in self.project_a.find_jobs(f)])
-        self.project_a.sync(self.project_b,
-                            selection=[job.id for job in self.project_b.find_jobs(f)])+        self.project_a.sync(
+            self.project_b, selection=[job.id for job in self.project_a.find_jobs(f)]
+        )
+        self.project_a.sync(
+            self.project_b, selection=[job.id for job in self.project_b.find_jobs(f)]
+        )