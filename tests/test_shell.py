--- conflicted
+++ resolved
@@ -240,18 +240,11 @@
             project.open_job(sp).init()
         out = self.call("python -m signac find".split())
         job_ids = out.split(os.linesep)[:-1]
-<<<<<<< HEAD
-        assert set(job_ids) == set([job.id for job in project.find_jobs()])
-        assert self.call('python -m signac find'.split() + ['{"a": 0}']).strip() == \
-            next(iter(project.find_jobs({"a": 0}))).id
-=======
-        with pytest.deprecated_call():
-            assert set(job_ids) == set(project.find_job_ids())
-            assert (
-                self.call("python -m signac find".split() + ['{"a": 0}']).strip()
-                == list(project.find_job_ids({"a": 0}))[0]
-            )
->>>>>>> cf4b7028
+        assert set(job_ids) == {job.id for job in project.find_jobs()}
+        assert (
+            self.call("python -m signac find".split() + ['{"a": 0}']).strip()
+            == next(iter(project.find_jobs({"a": 0}))).id
+        )
 
         job = project.open_job({"a": 0})
         out = self.call("python -m signac find a 0 --sp".split()).strip()
@@ -275,25 +268,16 @@
 
         # Test the doc_filter
         for job in project.find_jobs():
-<<<<<<< HEAD
-            job.document['a'] = job.statepoint()['a']
+            job.document["a"] = job.statepoint()["a"]
 
         for i in range(3):
-            assert self.call('python -m signac find --doc-filter'.split() +
-                             ['{"a": ' + str(i) + '}']).strip() == \
-                             next(iter(project.find_jobs({"a": i}))).id
-=======
-            job.document["a"] = job.statepoint()["a"]
-        with pytest.deprecated_call():
-            for i in range(3):
-                assert (
-                    self.call(
-                        "python -m signac find --doc-filter".split()
-                        + ['{"a": ' + str(i) + "}"]
-                    ).strip()
-                    == list(project.find_job_ids(doc_filter={"a": i}))[0]
-                )
->>>>>>> cf4b7028
+            assert (
+                self.call(
+                    "python -m signac find --doc-filter".split()
+                    + ['{"a": ' + str(i) + "}"]
+                ).strip()
+                == next(iter(project.find_jobs({"a": i}))).id
+            )
 
     def test_diff(self):
         self.call("python -m signac init ProjectA".split())
@@ -644,13 +628,8 @@
         assert "Nothing to import." in err
 
         for i in range(10):
-<<<<<<< HEAD
-            project.open_job({'a': i}).init()
+            project.open_job({"a": i}).init()
         jobs_before_export = set(project.find_jobs())
-=======
-            project.open_job({"a": i}).init()
-        job_ids = list(project.find_job_ids())
->>>>>>> cf4b7028
         assert len(project) == 10
         project.export_to(target=prefix_data, copytree=os.replace)
         assert len(project) == 0
