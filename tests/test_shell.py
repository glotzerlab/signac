# Copyright (c) 2017 The Regents of the University of Michigan
# All rights reserved.
# This software is licensed under the BSD 3-Clause License.
import json
import os
import shutil
import subprocess
import sys
from tempfile import TemporaryDirectory

import pytest
from test_find_command_line_interface import FILTERS
from test_project import WINDOWS, _initialize_v1_project, skip_windows_without_symlinks

import signac
from signac._config import USER_CONFIG_FN, _Config, _load_config, _read_config_file


class DummyFile:
    "We redirect sys stdout into this file during console tests."

    def __init__(self):
        self._x = ""

    def write(self, x):
        self._x += x

    def flush(self):
        pass

    def read(self):
        x = self._x
        self._x = ""
        return x


class ExitCodeError(RuntimeError):
    pass


class TestBasicShell:
    @pytest.fixture(autouse=True)
    def setUp(self, request):
        pythonpath = os.environ.get("PYTHONPATH")
        if pythonpath is None:
            pythonpath = [os.getcwd()]
        else:
            pythonpath = [os.getcwd()] + pythonpath.split(":")
        os.environ["PYTHONPATH"] = ":".join(pythonpath)
        self.tmpdir = TemporaryDirectory(prefix="signac_")
        request.addfinalizer(self.tmpdir.cleanup)
        self.cwd = os.getcwd()
        os.chdir(self.tmpdir.name)
        request.addfinalizer(self.return_to_cwd)

    def return_to_cwd(self):
        os.chdir(self.cwd)

    def call(self, command, input=None, shell=False, error=False, raise_error=True):
        p = subprocess.Popen(
            command,
            stdin=subprocess.PIPE,
            stdout=subprocess.PIPE,
            stderr=subprocess.PIPE,
            shell=shell,
        )
        if input:
            p.stdin.write(input.encode())
        out, err = p.communicate()
        if p.returncode != 0 and raise_error:
            raise ExitCodeError(f"STDOUT='{out}' STDERR='{err}'")
        return err.decode() if error else out.decode()

    def test_print_usage(self):
        with pytest.raises(ExitCodeError):
            self.call("python -m signac".split())

        out = self.call("python -m signac".split(), raise_error=False)
        assert "usage:" in out

    def test_version(self):
        out = self.call("python -m signac --version".split())
        assert f"signac {signac.__version__}" in out

    def test_help(self):
        out = self.call("python -m signac --help".split())
        assert "positional arguments:" in out
        # Help string changed in 3.10.
        py310_or_greater = sys.version_info >= (3, 10)
        assert ("options:" if py310_or_greater else "optional arguments:") in out

    def test_init_project(self):
        self.call("python -m signac init".split())
        assert signac.get_project().path == os.getcwd()

    def test_job_with_argument(self):
        self.call("python -m signac init".split())
        assert (
            self.call(["python", "-m", "signac", "job", '{"a": 0}']).strip()
            == "9bfd29df07674bc4aa960cf661b5acd2"
        )

    def test_job_with_argument_workspace(self):
        self.call("python -m signac init".split())
        wd_path = os.path.join(
            self.tmpdir.name, "workspace", "9bfd29df07674bc4aa960cf661b5acd2"
        )
        assert os.path.realpath(
            self.call(["python", "-m", "signac", "job", "--path", '{"a": 0}']).strip()
        ) == os.path.realpath(wd_path)

    def test_job_with_argument_create_workspace(self):
        self.call("python -m signac init".split())
        wd_path = os.path.join(
            self.tmpdir.name, "workspace", "9bfd29df07674bc4aa960cf661b5acd2"
        )
        assert not os.path.isdir(wd_path)
        self.call(["python", "-m", "signac", "job", "--create", '{"a": 0}'])
        assert os.path.isdir(wd_path)

    def test_statepoint(self):
        self.call("python -m signac init".split())
        self.call(["python", "-m", "signac", "job", "--create", '{"a": 0}'])
        project = signac.Project()
        assert len(project) == 1
        job = project.open_job({"a": 0})
        sp = self.call(f"python -m signac statepoint {job.id}".split())
        assert project.open_job(json.loads(sp)) == job
        assert len(project) == 1
        sp = self.call("python -m signac statepoint".split())
        assert project.open_job(json.loads(sp)) == job
        assert len(project) == 1
        sp = self.call("python -m signac statepoint --pretty".split())
        assert "{'a': 0}" in sp
        assert len(project) == 1

    def test_document(self):
        self.call("python -m signac init".split())
        project = signac.Project()
        job_a = project.open_job({"a": 0})
        job_a.init()
        assert len(project) == 1
        job_a.document["data"] = 4
        doc = json.loads(self.call("python -m signac document".split()))
        assert "data" in doc
        assert doc["data"] == 4
        doc = json.loads(self.call(f"python -m signac document {job_a.id}".split()))
        assert "data" in doc
        assert doc["data"] == 4
        out = self.call("python -m signac document --pretty".split())
        for key, value in doc.items():
            assert str(key) in out
            assert str(value) in out

    @skip_windows_without_symlinks
    def test_view_single(self):
        """Check whether command line views work for single job workspaces."""
        self.call("python -m signac init".split())
        project = signac.Project()
        sps = [{"a": i} for i in range(1)]
        for sp in sps:
            project.open_job(sp).init()
        os.mkdir("view")
        self.call("python -m signac view".split())
        for sp in sps:
            assert os.path.isdir("view/job")
            assert os.path.realpath("view/job") == os.path.realpath(
                project.open_job(sp).path
            )

    @skip_windows_without_symlinks
    def test_view(self):
        self.call("python -m signac init".split())
        project = signac.Project()
        sps = [{"a": i} for i in range(3)]
        for sp in sps:
            project.open_job(sp).init()
        os.mkdir("view")
        self.call("python -m signac view".split())
        for sp in sps:
            assert os.path.isdir("view/a/{}".format(sp["a"]))
            assert os.path.isdir("view/a/{}/job".format(sp["a"]))
            assert os.path.realpath(
                "view/a/{}/job".format(sp["a"])
            ) == os.path.realpath(project.open_job(sp).path)

    @skip_windows_without_symlinks
    def test_view_prefix(self):
        self.call("python -m signac init".split())
        project = signac.Project()
        sps = [{"a": i} for i in range(3)]
        for sp in sps:
            project.open_job(sp).init()
        os.mkdir("view")
        self.call("python -m signac view --prefix view/test_dir".split())
        for sp in sps:
            assert os.path.isdir("view/test_dir/a/{}".format(sp["a"]))
            assert os.path.isdir("view/test_dir/a/{}/job".format(sp["a"]))
            assert os.path.realpath(
                "view/test_dir/a/{}/job".format(sp["a"])
            ) == os.path.realpath(project.open_job(sp).path)

    @skip_windows_without_symlinks
    def test_view_incomplete_path_spec(self):
        self.call("python -m signac init".split())
        project = signac.Project()
        sps = [{"a": i} for i in range(3)]
        for sp in sps:
            project.open_job(sp).init()
        os.mkdir("view")

        # An error should be raised if the user-provided path function
        # doesn't make a 1-1 mapping.
        err = self.call(
            "python -m signac view non_unique".split(),
            error=True,
            raise_error=False,
        )
        assert "duplicate paths" in err

    def test_find(self):
        self.call("python -m signac init".split())
        project = signac.Project()
        sps = [{"a": i} for i in range(3)]
        sps.append({"a": [0, 1, 0]})
        for sp in sps:
            project.open_job(sp).init()
        out = self.call("python -m signac find".split())
        job_ids = out.split(os.linesep)[:-1]
        assert set(job_ids) == {job.id for job in project.find_jobs()}
        assert (
            self.call("python -m signac find".split() + ['{"a": 0}']).strip()
            == next(iter(project.find_jobs({"a": 0}))).id
        )

        job = project.open_job({"a": 0})
        out = self.call("python -m signac find a 0 --sp".split()).strip()
        assert out.strip().split(os.linesep) == [str(job.id), str(job.statepoint())]
        out = self.call("python -m signac find a 0 --sp a".split()).strip()
        assert out.strip().split(os.linesep) == [str(job.id), str(job.statepoint())]
        out = self.call("python -m signac find a 0 --sp b".split()).strip()
        assert out.strip().split(os.linesep) == [str(job.id), "{}"]

        job.document["a"] = 2
        out = self.call("python -m signac find a 0 --doc".split()).strip()
        assert out.strip().split(os.linesep) == [str(job.id), str(job.document)]
        out = self.call("python -m signac find a 0 --doc a".split()).strip()
        assert out.strip().split(os.linesep) == [str(job.id), str(job.document)]
        out = self.call("python -m signac find a 0 --doc b".split()).strip()
        assert out.strip().split(os.linesep) == [str(job.id), "{}"]
        out = self.call("python -m signac find a 0 --show --one-line".split()).strip()
        assert str(job.id) in out
        assert '{"a": 0}' in out
        assert '{"a": 2}' in out

        job = project.open_job({"a": [0, 1, 0]})
        msg = [*"python -m signac find a".split(), "[0, 1, 0]", "--sp"]
        out = self.call(msg).strip()
        assert out.strip().split(os.linesep) == [str(job.id), str(job.statepoint)]

        # Test the doc_filter
        for job in project.find_jobs():
            if job.statepoint()["a"] == [0, 1, 0]:
                continue
            job.document["a"] = job.statepoint()["a"]
            job.document["b"] = job.statepoint()["a"] + 1

        for i in range(3):
            assert (
                self.call(
                    "python -m signac find ".split() + ['{"doc.a": ' + str(i) + "}"]
                ).strip()
                == [job.id for job in project.find_jobs({"doc.a": i})][0]
            )

        for i in range(1, 4):
            assert (
                self.call(
                    "python -m signac find ".split() + ['{"doc.b": ' + str(i) + "}"]
                ).strip()
                == [job.id for job in project.find_jobs({"doc.b": i})][0]
            )

        # ensure that there are no errors due to adding sp and doc prefixes
        # by testing on all the example complex expressions
<<<<<<< HEAD
=======
        from test_find_command_line_interface import FILTERS

>>>>>>> 3370d58f
        for f in FILTERS:
            command = "python -m signac find ".split() + [json.dumps(f)]
            self.call(command).strip()

    def test_diff(self):
        self.call("python -m signac init".split())
        project = signac.Project()
        job_a = project.open_job({"a": 0, "b": 1})
        job_a.init()
        job_b = project.open_job({"a": 0, "b": 0})
        job_b.init()
        out = self.call(f"python -m signac diff {job_a.id} {job_b.id}".split())
        expected = [str(job_a.id), "{'b': 1}", str(job_b.id), "{'b': 0}"]
        outputs = out.strip().split(os.linesep)
        assert set(expected) == set(outputs)

    def test_clone(self):
        self.call("python -m signac init".split())
        project_a = signac.Project()
        project_b = signac.init_project(path=os.path.join(self.tmpdir.name, "b"))
        job = project_a.open_job({"a": 0})
        job.init()
        assert len(project_a) == 1
        assert len(project_b) == 0

        self.call(
            "python -m signac clone {} {}".format(
                os.path.join(self.tmpdir.name, "b"), job.id
            ).split()
        )
        assert len(project_a) == 1
        assert job in project_a
        assert len(project_b) == 1
        assert job in project_b

        # cloning a job that exist at both source and destination
        err = self.call(
            "python -m signac clone {} {}".format(
                os.path.join(self.tmpdir.name, "b"), job.id
            ).split(),
            error=True,
        )
        assert "Destination already exists" in err
        assert len(project_a) == 1
        assert job in project_a
        assert len(project_b) == 1
        assert job in project_b

        # checking for id that does not exit at source
        with pytest.raises(ExitCodeError):
            self.call(
                "python -m signac clone {} 9bfd29df07674bc5".format(
                    os.path.join(self.tmpdir.name, "b")
                ).split()
            )
        assert len(project_a) == 1
        assert len(project_b) == 1

    def test_move(self):
        self.call("python -m signac init".split())
        project_a = signac.Project()
        project_b = signac.init_project(path=os.path.join(self.tmpdir.name, "b"))
        job = project_a.open_job({"a": 0})
        job.init()
        assert len(project_a) == 1
        assert len(project_b) == 0

        self.call(
            "python -m signac move {} {}".format(
                os.path.join(self.tmpdir.name, "b"), job.id
            ).split()
        )
        assert len(project_a) == 0
        assert job not in project_a
        assert len(project_b) == 1
        assert job in project_b

        # moving a job that already exists at destination
        project_a.open_job({"a": 0}).init()
        err = self.call(
            "python -m signac move {} {}".format(
                os.path.join(self.tmpdir.name, "b"), job.id
            ).split(),
            error=True,
        )
        assert "Destination already exists" in err
        assert len(project_a) == 1
        assert job in project_a
        assert len(project_b) == 1
        assert job in project_b

        # moving a job that does not exits
        with pytest.raises(ExitCodeError):
            self.call(
                "python -m signac move {} 9bfd29df07674bc5".format(
                    os.path.join(self.tmpdir.name, "b")
                ).split()
            )
        assert len(project_a) == 1
        assert len(project_b) == 1

    def test_remove(self):
        self.call("python -m signac init".split())
        project = signac.Project()
        sps = [{"a": i} for i in range(3)]
        for sp in sps:
            project.open_job(sp).init()
        job_to_remove = project.open_job({"a": 1})
        job_to_remove.doc.a = 0
        assert job_to_remove in project
        assert job_to_remove.doc.a == 0
        assert len(job_to_remove.doc) == 1
        self.call(f"python -m signac rm --clear {job_to_remove.id}".split())
        assert job_to_remove in project
        assert len(job_to_remove.doc) == 0
        self.call(f"python -m signac -v rm {job_to_remove.id}".split())
        assert job_to_remove not in project

        # removing job that does not exist at source
        with pytest.raises(ExitCodeError):
            self.call(f"python -m signac -v rm {job_to_remove.id}".split())
        assert job_to_remove not in project

    def test_schema(self):
        self.call("python -m signac init".split())
        project = signac.Project()
        for i in range(10):
            project.open_job(
                {
                    "a": i,
                    "b": {"b2": i},
                    "c": [i if i % 2 else None, 0, 0],
                    "d": [[i, 0, 0]],
                    "e": {"e2": [i, 0, 0]} if i % 2 else 0,  # heterogeneous!
                    "f": {"f2": [[i, 0, 0]]},
                }
            ).init()

        s = project.detect_schema()
        out = self.call("python -m signac schema".split())
        assert s.format() == out.strip().replace(os.linesep, "\n")

    def test_sync(self):
        project_b = signac.init_project(path=os.path.join(self.tmpdir.name, "b"))
        self.call("python -m signac init".split())
        project_a = signac.Project()
        for i in range(4):
            project_a.open_job({"a": i}).init()
            project_b.open_job({"a": i}).init()
        job_src = project_b.open_job({"a": 0})
        job_dst = project_a.open_job({"a": 0})
        with job_src:
            with open("test", "w") as file:
                file.write("x")
        assert len(project_a) == 4
        assert len(project_b) == 4
        project_b.document["a"] = 0
        project_a.document["b"] = 0
        out = self.call(
            "python -m signac sync {} {} --stats --human-readable".format(
                os.path.join(self.tmpdir.name, "b"), self.tmpdir.name
            ).split()
        )
        assert "Number of files transferred: 1" in out
        assert len(project_a) == 4
        assert len(project_b) == 4
        assert "a" in project_a.document
        assert "a" in project_b.document
        assert "b" in project_a.document
        assert "b" not in project_b.document
        with job_dst:
            with open("test") as file:
                assert "x" == file.read()
        # invalid cases
        with pytest.raises(ExitCodeError):
            self.call(
                "python -m signac sync {} {} -s never -u".format(
                    os.path.join(self.tmpdir.name, "b"), self.tmpdir.name
                ).split()
            )
        with pytest.raises(ExitCodeError):
            self.call(
                "python -m signac sync {} {} -t".format(
                    os.path.join(self.tmpdir.name, "b"), self.tmpdir.name
                ).split()
            )

    def test_sync_merge(self):
        project_b = signac.init_project(path=os.path.join(self.tmpdir.name, "b"))
        self.call("python -m signac init".split())
        project_a = signac.Project()
        for i in range(4):
            project_a.open_job({"a": i}).init()
            project_b.open_job({"a": i}).init()
        project_a.open_job({"c": 1}).init()
        project_b.open_job({"b": 1}).init()
        project_b.open_job({"a": 4}).init()
        assert len(project_a) == 5
        assert len(project_b) == 6

        # sync with projects having diffent schema
        with pytest.raises(ExitCodeError):
            self.call(
                "python -m signac sync {} {}".format(
                    os.path.join(self.tmpdir.name, "b"), self.tmpdir.name
                ).split()
            )
        assert len(project_a) == 5
        assert len(project_b) == 6

        self.call(
            "python -m signac sync {} {} --merge".format(
                os.path.join(self.tmpdir.name, "b"), self.tmpdir.name
            ).split()
        )
        assert len(project_a) == 7
        assert len(project_b) == 6

    def test_sync_document(self):
        self.call("python -m signac init".split())
        project_a = signac.Project()
        project_b = signac.init_project(path=os.path.join(self.tmpdir.name, "b"))
        job_src = project_a.open_job({"a": 0})
        job_dst = project_b.open_job({"a": 0})

        def reset():
            job_src.document["a"] = 0
            job_src.document["nested"] = dict(a=1)
            job_dst.document["a"] = 1
            job_dst.document["nested"] = dict(a=2)

        # DocumentSyncConflict without any doc-strategy
        reset()
        assert job_dst.document != job_src.document
        with pytest.raises(ExitCodeError):
            self.call(
                "python -m signac sync {} {}".format(
                    os.path.join(self.tmpdir.name, "b"), self.tmpdir.name
                ).split()
            )
        assert job_dst.document != job_src.document
        # don't sync any key
        self.call(
            "python -m signac sync {} {} --no-key".format(
                os.path.join(self.tmpdir.name, "b"), self.tmpdir.name
            ).split()
        )
        assert job_dst.document != job_src.document
        assert job_dst.document["a"] != job_src.document["a"]
        assert job_dst.document["nested"] != job_src.document["nested"]
        # only sync a
        reset()
        self.call(
            "python -m signac sync {} {} --key a".format(
                os.path.join(self.tmpdir.name, "b"), self.tmpdir.name
            ).split()
        )
        assert job_dst.document != job_src.document
        assert job_dst.document["nested"] != job_src.document["nested"]
        assert job_dst.document["a"] == job_src.document["a"]
        # only sync nested
        reset()
        self.call(
            "python -m signac sync {} {} --key nested".format(
                os.path.join(self.tmpdir.name, "b"), self.tmpdir.name
            ).split()
        )
        assert job_dst.document != job_src.document
        assert job_dst.document["a"] != job_src.document["a"]
        assert job_dst.document["nested"] == job_src.document["nested"]
        # sync both
        reset()
        self.call(
            "python -m signac sync {} {} --all-key".format(
                os.path.join(self.tmpdir.name, "b"), self.tmpdir.name
            ).split()
        )
        assert job_dst.document == job_src.document
        assert job_dst.document["nested"] == job_src.document["nested"]
        assert job_dst.document["a"] == job_src.document["a"]
        # invalid input
        with pytest.raises(ExitCodeError):
            self.call(
                "python -m signac sync {} {} --all-key --no-key".format(
                    os.path.join(self.tmpdir.name, "b"), self.tmpdir.name
                ).split()
            )

    def test_sync_file(self):
        self.call("python -m signac init".split())
        project_a = signac.Project()
        project_b = signac.init_project(path=os.path.join(self.tmpdir.name, "b"))
        job_src = project_a.open_job({"a": 0}).init()
        job_dst = project_b.open_job({"a": 0}).init()
        for i, job in enumerate([job_src, job_dst]):
            with open(job.fn("test"), "w") as file:
                file.write("x" * (i + 1))
        # FileSyncConflict
        with pytest.raises(ExitCodeError):
            self.call(
                "python -m signac sync {} {}".format(
                    os.path.join(self.tmpdir.name, "b"), self.tmpdir.name
                ).split()
            )
        self.call(
            "python -m signac sync {} {} --strategy never".format(
                os.path.join(self.tmpdir.name, "b"), self.tmpdir.name
            ).split()
        )
        with open(job_dst.fn("test")) as file:
            assert file.read() == "xx"

        with pytest.raises(ExitCodeError):
            self.call(
                "python -m signac sync {} {}".format(
                    os.path.join(self.tmpdir.name, "b"), self.tmpdir.name
                ).split()
            )
        self.call(
            "python -m signac sync {} {} --update".format(
                os.path.join(self.tmpdir.name, "b"), self.tmpdir.name
            ).split()
        )

    def test_export(self):
        self.call("python -m signac init".split())
        project = signac.Project()
        prefix_data = os.path.join(self.tmpdir.name, "data")

        err = self.call(f"python -m signac export {prefix_data}".split(), error=True)
        assert "No jobs to export" in err

        for i in range(10):
            project.open_job({"a": i}).init()
        assert len(project) == 10
        self.call(f"python -m signac export {prefix_data}".split())
        assert len(project) == 10
        assert len(os.listdir(prefix_data)) == 1
        assert len(os.listdir(os.path.join(prefix_data, "a"))) == 10
        for i in range(10):
            assert os.path.isdir(os.path.join(prefix_data, "a", str(i)))

    def test_import(self):
        self.call("python -m signac init".split())
        project = signac.Project()
        prefix_data = os.path.join(self.tmpdir.name, "data")

        err = self.call(
            f"python -m signac import {self.tmpdir.name}".split(), error=True
        )
        assert "Nothing to import." in err

        for i in range(10):
            project.open_job({"a": i}).init()
        jobs_before_export = {job.id for job in project.find_jobs()}
        assert len(project) == 10
        project.export_to(target=prefix_data, copytree=os.replace)
        assert len(project) == 0
        self.call(f"python -m signac import {prefix_data}".split())
        assert len(project) == 10
        assert {job.id for job in project.find_jobs()} == jobs_before_export

        # invalid combination
        with pytest.raises(ExitCodeError):
            self.call(
                f"python -m signac import {prefix_data} --sync-interactive --move".split()
            )

    def test_import_sync(self):
        project_b = signac.init_project(path=os.path.join(self.tmpdir.name, "b"))
        self.call("python -m signac init".split())
        prefix_data = os.path.join(self.tmpdir.name, "data")
        project_a = signac.Project()
        for i in range(4):
            project_a.open_job({"a": i}).init()
            project_b.open_job({"a": i}).init()
        job_dst = project_a.open_job({"a": 0})
        job_src = project_b.open_job({"a": 0})
        job_src.document["a"] = 0
        project_b.export_to(prefix_data)
        err = self.call(f"python -m signac import {prefix_data}".split(), error=True)
        assert "Import failed" in err
        self.call(f"python -m signac import {prefix_data} --sync".split(), error=True)
        assert len(project_a) == 4
        assert "a" in job_dst.document
        assert job_dst.document["a"] == 0
        out = self.call(
            f"python -m signac import {prefix_data} --sync-interactive",
            "print(str(tmp_project), len(tmp_project)); exit()",
            shell=True,
        )
        assert "4" in out

    def test_shell(self):
        self.call("python -m signac init".split())
        project = signac.Project()
        out = self.call(
            "python -m signac shell",
            "print(str(project), job, len(list(jobs))); exit()",
            shell=True,
        )
        assert out.strip() == f">>> {project} None {len(project)}"

        cmd = "python -m signac shell -c".split() + [
            "print(str(project), len(list(jobs)))"
        ]
        out = self.call(cmd)
        assert out.strip() == f"{project} {len(project)}"

    def test_shell_with_jobs(self):
        out = self.call("python -m signac shell", shell=True)
        assert "No project within this directory" in out

        self.call("python -m signac init".split())
        project = signac.Project()
        for i in range(3):
            project.open_job(dict(a=i)).init()
        assert len(project)
        out = self.call(
            "python -m signac shell",
            "print(str(project), job, len(list(jobs))); exit()",
            shell=True,
        )
        assert out.strip() == f">>> {project} None {len(project)}"

    def test_shell_with_jobs_and_selection(self):
        self.call("python -m signac init".split())
        project = signac.Project()
        for i in range(3):
            project.open_job(dict(a=i)).init()
        assert len(project)
        python_command = "python -m signac shell -f a.{}gt 0".format(
            "$" if WINDOWS else r"\$"
        )
        out = self.call(
            python_command,
            "print(str(project), job, len(list(jobs))); exit()",
            shell=True,
        )
        n = len(project.find_jobs({"a": {"$gt": 0}}))
        assert out.strip() == f">>> {project} None {n}"

    def test_shell_with_jobs_and_selection_only_one_job(self):
        self.call("python -m signac init".split())
        project = signac.Project()
        for i in range(3):
            project.open_job(dict(a=i)).init()
        assert len(project) == 3
        out = self.call(
            "python -m signac shell -f a 0",
            "print(str(project), job, len(list(jobs))); exit()",
            shell=True,
        )
        job = list(project.find_jobs({"a": 0}))[0]
        assert out.strip() == f">>> {project} {job} 1"

    def test_config_show(self):
        err = self.call(
            "python -m signac config --local show".split(), error=True
        ).strip()
        assert "Did not find a local configuration file" in err

        self.call("python -m signac init".split())
        out = self.call("python -m signac config --local show".split()).strip()
        cfg = _read_config_file(".signac/config")
        expected = _Config(cfg).write()
        assert out.split(os.linesep) == expected

        out = self.call("python -m signac config show".split()).strip()
        cfg = _load_config()
        expected = _Config(cfg).write()
        assert out.split(os.linesep) == expected

        out = self.call("python -m signac config --global show".split()).strip()
        cfg = _read_config_file(USER_CONFIG_FN)
        expected = _Config(cfg).write()
        assert out.split(os.linesep) == expected

    def test_config_set(self):
        self.call("python -m signac init".split())
        self.call("python -m signac config set a b".split())
        cfg = self.call("python -m signac config --local show".split())
        assert "a" in cfg
        assert "a = b" in cfg

        self.call("python -m signac config --local set x.y z".split())
        cfg = self.call("python -m signac config --local show".split())
        assert "[x]" in cfg
        assert "y = z" in cfg

        backup_config = os.path.exists(USER_CONFIG_FN)
        global_config_path_backup = USER_CONFIG_FN + ".tmp"
        try:
            # Make a backup of the global config if it exists
            if backup_config:
                shutil.copy2(USER_CONFIG_FN, global_config_path_backup)

            # Test the global config CLI
            self.call("python -m signac config --global set b c".split())
            cfg = self.call("python -m signac config --global show".split())
            assert "b" in cfg
            assert "b = c" in cfg.split(os.linesep)
        finally:
            # Revert the global config to its previous state (or remove it if
            # it did not exist)
            if backup_config:
                shutil.move(global_config_path_backup, USER_CONFIG_FN)
            else:
                os.remove(USER_CONFIG_FN)

    def test_config_verify(self):
        # no config file
        err = self.call("python -m signac config --local verify".split(), error=True)
        assert "Did not find a local configuration file" in err

        self.call("python -m signac init".split())
        err = self.call("python -m signac config --local verify".split(), error=True)
        assert "Passed" in err

    def test_update_cache(self):
        self.call("python -m signac init".split())
        project_a = signac.Project()
        assert not os.path.isfile(project_a.FN_CACHE)

        for i in range(4):
            project_a.open_job({"a": i}).init()
        err = self.call("python -m signac update-cache".split(), error=True)
        assert os.path.isfile(project_a.FN_CACHE)
        assert "Updated cache" in err

        err = self.call("python -m signac update-cache".split(), error=True)
        assert "Cache is up to date" in err

    def test_migrate_v1_to_v2(self):
        dirname = self.tmpdir.name
        _initialize_v1_project(dirname, False)
        self.call("python -m signac migrate --yes".split())
        assert not os.path.isfile(os.path.join(dirname, "signac.rc"))
        assert not os.path.isdir(os.path.join(dirname, "workspace_dir"))
        assert os.path.isdir(os.path.join(dirname, ".signac"))
        assert os.path.isdir(os.path.join(dirname, "workspace"))<|MERGE_RESOLUTION|>--- conflicted
+++ resolved
@@ -283,11 +283,6 @@
 
         # ensure that there are no errors due to adding sp and doc prefixes
         # by testing on all the example complex expressions
-<<<<<<< HEAD
-=======
-        from test_find_command_line_interface import FILTERS
-
->>>>>>> 3370d58f
         for f in FILTERS:
             command = "python -m signac find ".split() + [json.dumps(f)]
             self.call(command).strip()
