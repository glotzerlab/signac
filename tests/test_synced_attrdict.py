# Copyright (c) 2017 The Regents of the University of Michigan
# All rights reserved.
# This software is licensed under the BSD 3-Clause License.

import uuid
from copy import copy, deepcopy
from itertools import chain
from collections.abc import MutableMapping

from signac.core.attrdict import SyncedAttrDict as SAD
from signac.core.synceddict import _SyncedDict
import pytest


class _SyncPoint(object):

    def __init__(self):
        self.reset()

    def reset(self):
        self._loaded = 0
        self._saved = 0

    @property
    def loaded(self):
        ret = self._loaded
        self._loaded = 0
        return ret

    @property
    def saved(self):
        ret = self._saved
        self._saved = 0
        return ret

    def load(self):
        self._loaded += 1

    def save(self):
        self._saved += 1


class TestSyncedAttrDict():

    @pytest.fixture(autouse=True)
    def setUp(self):
        self.sync_point = _SyncPoint()

    def get_testdata(self):
        return str(uuid.uuid4())

    def get_sad(self, initialdata=None):
        return SAD(initialdata, parent=self.sync_point)

    def assert_no_read_write(self):
        assert self.sync_point.loaded == 0
        assert self.sync_point.saved == 0

    def assert_only_read(self, num=1):
        assert self.sync_point.loaded == num
        assert self.sync_point.saved == 0

    def assert_only_write(self, num=1):
        assert self.sync_point.loaded == 0
        assert self.sync_point.saved == num

    def assert_read_write(self, num_read=1, num_write=1):
        assert self.sync_point.loaded == num_read
        assert self.sync_point.saved == num_write

    def test_init(self):
        SAD()
        SAD(dict(a=0))
        self.get_sad()

    def test_is_object_and_mapping(self):
        assert isinstance(_SyncedDict(), object)
        assert isinstance(_SyncedDict(), MutableMapping)
        assert isinstance(self.get_sad(), _SyncedDict)

    def test_str(self):
        sad = self.get_sad()
        assert str(sad) == str(dict(sad()))
        sad['a'] = 0
        assert str(sad) == str(dict(sad()))
        sad['a'] = {'b': 0}
        assert str(sad) == str(dict(sad()))

    def test_repr(self):
        sad = self.get_sad()
        assert repr(sad) == repr(dict(sad()))
        sad['a'] = 0
        assert repr(sad) == repr(dict(sad()))
        sad['a'] = {'b': 0}
        assert repr(sad) == repr(dict(sad()))

    def test_call(self):
        sad = self.get_sad()
        sad['a'] = 0
        assert sad == dict(a=0)
        assert sad() == dict(a=0)

    def test_set_get(self):
        sad = self.get_sad()
        key = 'setget'
        d = self.get_testdata()
        assert not bool(sad)
        assert len(sad) == 0
        assert key not in sad
        assert not (key in sad)
        sad[key] = d
        assert bool(sad)
        assert len(sad) == 1
        assert key in sad
        assert key in sad
        assert sad[key] == d
        assert sad.get(key) == d

    def test_set_get_explicit_nested(self):
        sad = self.get_sad()
        key = 'setgetexplicitnested'
        d = self.get_testdata()
        assert not bool(sad)
        assert len(sad) == 0
        assert key not in sad
        assert not (key in sad)
        sad.setdefault('a', dict())
        child1 = sad['a']
        child2 = sad['a']
        assert not child1
        assert not child2
        child1[key] = d
        assert child1
        assert child2
        assert key in child1
        assert key in child2
        assert child1 == child2
        assert child1[key] == d
        assert child2[key] == d

    def test_copy_value(self):
        sad = self.get_sad()
        key = 'copy_value'
        key2 = 'copy_value2'
        d = self.get_testdata()
        assert key not in sad
        assert key2 not in sad
        sad[key] = d
        assert key in sad
        assert sad[key] == d
        assert key2 not in sad
        sad[key2] = sad[key]
        assert key in sad
        assert sad[key] == d
        assert key2 in sad
        assert sad[key2] == d

    def test_copy_as_dict_sync(self):
        sad = self.get_sad()
        self.assert_no_read_write()
        sad['a'] = {'b': 0, 'c': [0]}
        self.assert_read_write()
        sad2 = copy(sad)
        sad3 = deepcopy(sad)
        sad4 = sad()
        assert sad == sad2
        self.assert_only_read(3)
        assert sad == sad3
        self.assert_only_read(1)
        assert sad == sad4
        self.assert_only_read(1)
        sad.a.b = 1
        self.assert_read_write(2, 1)
        assert sad.a.b == 1
        self.assert_only_read(2)
        assert sad2.a.b == 1
        self.assert_only_read(2)
        assert sad3.a.b == 0
        self.assert_only_read(0)
        sad.a.c[0] = 1
        self.assert_read_write(3, 1)
        assert sad.a.c[0] == 1
        self.assert_only_read(3)
        assert sad2.a.c[0] == 1
        self.assert_only_read(3)
        assert sad3.a.c[0] == 0
        self.assert_only_read(0)
        assert sad4['a']['c'][0] == 0
        self.assert_only_read(0)

    def test_iter(self):
        sad = self.get_sad()
        key1 = 'iter1'
        key2 = 'iter2'
        d1 = self.get_testdata()
        d2 = self.get_testdata()
        d = {key1: d1, key2: d2}
        sad.update(d)
        assert key1 in sad
        assert key2 in sad
        for i, key in enumerate(sad):
            assert key in d
            assert d[key] == sad[key]
        assert i == 1

    def test_delete(self):
        sad = self.get_sad()
        key = 'delete'
        d = self.get_testdata()
        sad[key] = d
        assert len(sad) == 1
        assert sad[key] == d
        del sad[key]
        assert len(sad) == 0
        with pytest.raises(KeyError):
            sad[key]

    def test_update(self):
        sad = self.get_sad()
        key = 'update'
        d = {key: self.get_testdata()}
        sad.update(d)
        assert len(sad) == 1
        assert sad[key] == d[key]

    def test_clear(self):
        sad = self.get_sad()
        key = 'clear'
        d = self.get_testdata()
        sad[key] = d
        assert len(sad) == 1
        assert sad[key] == d
        sad.clear()
        assert len(sad) == 0

    def test_copy_as_dict(self):
        sad = self.get_sad()
        key = 'copy'
        d = self.get_testdata()
        sad[key] = d
        copy = dict(sad)
        assert copy == sad
        assert copy == sad()
        del sad
        assert key in copy
        assert copy[key] == d

    def test_set_get_sync(self):
        sad = self.get_sad()
        self.assert_no_read_write()
        key = 'setget'
        d = self.get_testdata()
        assert not bool(sad)
        self.assert_only_read()
        assert len(sad) == 0
        self.assert_only_read()
        assert key not in sad
        self.assert_only_read()
        assert not (key in sad)
        self.assert_only_read()
        sad[key] = d
        self.assert_read_write()

    def test_iter_sync(self):
        sad = self.get_sad()
        self.assert_no_read_write()
        key1 = 'iter1'
        key2 = 'iter2'
        d1 = self.get_testdata()
        d2 = self.get_testdata()
        d = {key1: d1, key2: d2}
        sad.update(d)
        self.assert_read_write()
        assert key1 in sad
        self.assert_only_read()
        assert key2 in sad
        self.assert_only_read()
        for i, key in enumerate(sad):
            assert key in d
            assert d[key] == sad[key]
        assert i == 1
        self.assert_only_read(3)

    def test_delete_sync(self):
        sad = self.get_sad()
        key = 'delete'
        d = self.get_testdata()
        sad[key] = d
        self.assert_read_write()
        assert len(sad) == 1
        self.assert_only_read()
        assert sad[key] == d
        self.assert_only_read()
        del sad[key]
        self.assert_read_write()
        assert len(sad) == 0
        self.assert_only_read()
        with pytest.raises(KeyError):
            sad[key]
            self.assert_only_read()

    def test_update_sync(self):
        sad = self.get_sad()
        key = 'update'
        d = {key: self.get_testdata()}
        sad.update(d)
        self.assert_read_write()
        assert len(sad) == 1
        self.assert_only_read()
        assert sad[key] == d[key]
        self.assert_only_read()

    def test_clear_sync(self):
        sad = self.get_sad()
        key = 'clear'
        d = self.get_testdata()
        sad[key] = d
        self.assert_read_write()
        sad.clear()
        self.assert_only_write()
        assert len(sad) == 0
        self.assert_only_read()

    def test_copy(self):
        sad = self.get_sad()
        key = 'copy'
        d = self.get_testdata()
        sad[key] = d
        self.assert_read_write()
        copy = dict(sad)
        self.assert_only_read(2)
        assert copy == sad
        self.assert_only_read()
        assert copy == sad()
        self.assert_only_read()
        del sad
        assert key in copy
        assert copy[key] == d

    def test_set_get_attr_sync(self):
        sad = self.get_sad()
        assert len(sad) == 0
        self.assert_only_read()
        assert 'a' not in sad
        self.assert_only_read()
        with pytest.raises(AttributeError):
            sad.a
        self.assert_only_read()
        a = 0
        sad.a = a
        self.assert_read_write()
        assert len(sad) == 1
        self.assert_only_read()
        assert 'a' in sad
        self.assert_only_read()
        assert sad.a == a
        self.assert_only_read()
        assert sad['a'] == a
        self.assert_only_read()
        assert sad()['a'] == a
        self.assert_only_read()
        a = 1
        sad.a = a
        self.assert_read_write()
        assert len(sad) == 1
        self.assert_only_read()
        assert 'a' in sad
        self.assert_only_read()
        assert sad.a == a
        self.assert_only_read()
        assert sad['a'] == a
        self.assert_only_read()
        assert sad()['a'] == a
        self.assert_only_read()

        def check_nested(a, b):
            assert len(sad) == 1
            self.assert_only_read()
            assert len(sad.a) == 1
            self.assert_only_read(2)
            assert 'a' in sad
            self.assert_only_read()
            assert 'b' in sad.a
            self.assert_only_read(2)
            assert sad.a == a
            self.assert_only_read(2)
            assert sad['a']['b'] == b
            self.assert_only_read(2)
            assert sad.a.b == b
            self.assert_only_read(2)
            assert sad.a() == a
            self.assert_only_read(2)
            assert sad['a'] == a
            self.assert_only_read(2)
            assert sad()['a'] == a
            self.assert_only_read(1)
            assert sad()['a']['b'] == b
            self.assert_only_read(1)
            assert sad['a']()['b'] == b
            self.assert_only_read(2)

        sad.a = {'b': 0}
        self.assert_read_write()
        check_nested({'b': 0}, 0)
        sad.a.b = 1
        self.assert_read_write(2, 1)
        check_nested({'b': 1}, 1)
        sad['a'] = {'b': 2}
        self.assert_read_write()
        check_nested({'b': 2}, 2)
        sad['a']['b'] = 3
        self.assert_read_write(2, 1)
        check_nested({'b': 3}, 3)

    def test_attr_reference_modification(self):
        sad = self.get_sad()
        assert len(sad) == 0
        assert 'a' not in sad
        with pytest.raises(AttributeError):
            sad.a
        pairs = [(0, 1), (0.0, 1.0), ('0', '1'), (False, True)]
        dict_pairs = [(dict(c=a), dict(c=b)) for a, b in pairs]
        for A, B in chain(pairs, dict_pairs):
            sad.a = A
            a = sad.a
            assert a == A
            assert sad.a == A
            a = B
            assert a == B
            assert sad.a == A
            a = sad['a']
            assert a == A
            assert sad.a == A
            a = B
            assert a == B
            assert sad.a == A

            # with nested values
            sad['a'] = dict(b=A)
            assert sad.a.b == A
            b = sad.a.b
            assert b == A
            assert sad.a.b == A
            b = B
            assert b == B
            assert sad.a.b == A
            b = sad['a']['b']
            assert b == A
            assert sad.a.b == A
            b = B
            assert b == B
            assert sad.a.b == A
            b = sad['a'].b
            assert b == A
            assert sad.a.b == A
            b = B
            assert b == B
            assert sad.a.b == A

    def test_list_modification(self):
        sad = self.get_sad()
        sad['a'] = [1, 2, 3]
        self.assert_read_write()
        assert len(sad.a) == 3
        self.assert_only_read()
        assert sad['a'] == [1, 2, 3]
        self.assert_only_read()
        assert sad.a == [1, 2, 3]
        self.assert_only_read()
        sad['a'].append(4)
        self.assert_read_write(2, 1)
        assert len(sad.a) == 4
        self.assert_only_read()
        assert sad['a'] == [1, 2, 3, 4]
        self.assert_only_read()
        assert sad.a == [1, 2, 3, 4]
        self.assert_only_read()
        sad.a.insert(0, 0)
        self.assert_read_write(2, 1)
        assert len(sad.a) == 5
        self.assert_only_read()
        assert sad['a'] == [0, 1, 2, 3, 4]
        self.assert_only_read()
        assert sad.a == [0, 1, 2, 3, 4]
        self.assert_only_read()
        del sad.a[0]
        self.assert_read_write(2)
        assert len(sad.a) == 4
        self.assert_only_read()
        assert sad.a.pop() is not None
        self.assert_read_write(2)
        assert len(sad.a) == 3
        self.assert_only_read()

    def test_suspend_sync(self):
        sad = self.get_sad()
        assert len(sad) == 0
        self.assert_only_read()
        with sad._suspend_sync():
            sad['a'] = 0
            assert len(sad) == 1
        self.assert_only_read(0)
        assert len(sad) == 1
        self.assert_only_read()
        with sad._suspend_sync():
            with sad._suspend_sync():
                sad['a'] = 1
                assert len(sad) == 1
        self.assert_only_read(0)
        assert len(sad) == 1
        self.assert_only_read()
<<<<<<< HEAD
=======

    def test_nested_types_dict_conversion(self):
        """Ensure that calling methods like items and values does not
        change the type of nested dictionaries."""
        sad = self.get_sad({'a': {'b': 1}})
        assert type(sad['a']) is SAD
        sad.items()
        assert type(sad['a']) is SAD
        sad.values()
        assert type(sad['a']) is SAD
        sad._as_dict()
        assert type(sad['a']) is SAD


if __name__ == '__main__':
    unittest.main()
>>>>>>> 447d77b0
<|MERGE_RESOLUTION|>--- conflicted
+++ resolved
@@ -509,8 +509,6 @@
         self.assert_only_read(0)
         assert len(sad) == 1
         self.assert_only_read()
-<<<<<<< HEAD
-=======
 
     def test_nested_types_dict_conversion(self):
         """Ensure that calling methods like items and values does not
@@ -524,7 +522,3 @@
         sad._as_dict()
         assert type(sad['a']) is SAD
 
-
-if __name__ == '__main__':
-    unittest.main()
->>>>>>> 447d77b0
