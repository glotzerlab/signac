--- conflicted
+++ resolved
@@ -16,13 +16,8 @@
 
 import signac.common.config
 import signac.contrib
-<<<<<<< HEAD
-from signac import Project  # noqa: F401
 from signac.contrib.errors import JobsCorruptedError
-from signac.contrib.job import Job  # noqa: F401
-=======
 from signac.contrib.job import Job
->>>>>>> 0f876d55
 from signac.errors import DestinationExistsError, InvalidKeyError, KeyTypeError
 
 try:
