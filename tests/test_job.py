# Copyright (c) 2018 The Regents of the University of Michigan
# All rights reserved.
# This software is licensed under the BSD 3-Clause License.
import copy
import json
import logging
import os
import random
import uuid
from contextlib import contextmanager
from tempfile import TemporaryDirectory

import pytest

import signac
from signac._config import _load_config
from signac.errors import (
    DestinationExistsError,
    InvalidKeyError,
    JobsCorruptedError,
    KeyTypeError,
)
from signac.job import Job

try:
    import h5py  # noqa: F401

    H5PY = True
except ImportError:
    H5PY = False

# Make sure the jobs created for this test are unique.
test_token = {"test_token": str(uuid.uuid4())}

BUILTINS = [
    ({"e": [1.0, "1.0", 1, True]}, "4d8058a305b940005be419b30e99bb53"),
    ({"d": True}, "33cf9999de25a715a56339c6c1b28b41"),
    ({"f": (1.0, "1.0", 1, True)}, "e998db9b595e170bdff936f88ccdbf75"),
    ({"a": 1}, "42b7b4f2921788ea14dac5566e6f06d0"),
    ({"c": "1.0"}, "80fa45716dd3b83fa970877489beb42e"),
    ({"b": 1.0}, "0ba6c5a46111313f11c41a6642520451"),
]


def builtins_dict():
    random.shuffle(BUILTINS)
    d = {}
    for b in BUILTINS:
        d.update(b[0])
    return d


BUILTINS_HASH = "7a80b58db53bbc544fc27fcaaba2ce44"

NESTED_HASH = "bd6f5828f4410b665bffcec46abeb8f3"

LIST_HASH = "e5a2c3bf962d0b886728c93825b1cc97"
<<<<<<< HEAD

=======
>>>>>>> b2c16220

class TestJobBase:
    project_class = signac.Project

    @pytest.fixture(autouse=True)
    def setUp(self, request):
        self._tmp_dir = TemporaryDirectory(prefix="signac_")
        request.addfinalizer(self._tmp_dir.cleanup)
        self._tmp_pr = os.path.join(self._tmp_dir.name, "pr")
        os.mkdir(self._tmp_pr)
        self.config = _load_config()
        self.project = self.project_class.init_project(path=self._tmp_pr)

    def tearDown(self):
        pass

    def open_job(self, *args, **kwargs):
        project = self.project
        return project.open_job(*args, **kwargs)

    @classmethod
    def nested_dict(self):
        d = dict(builtins_dict())
        d["g"] = builtins_dict()
        return d

    @classmethod
<<<<<<< HEAD
    def dict_of_list_of_dict(self):
=======
    def list_of_dict(self):
>>>>>>> b2c16220
        d = dict(builtins_dict())
        d["h"] = [builtins_dict()]
        return d


class TestJobID(TestJobBase):
    def test_builtins(self):
        for p, h in BUILTINS:
            assert str(self.project.open_job(p)) == h
        assert str(self.project.open_job(builtins_dict())) == BUILTINS_HASH

    def test_shuffle(self):
        for i in range(10):
            assert str(self.project.open_job(builtins_dict())) == BUILTINS_HASH

    def test_nested(self):
        for i in range(10):
            assert str(self.project.open_job(self.nested_dict())) == NESTED_HASH

<<<<<<< HEAD
    def test_dict_of_list_of_dict(self):
        for _ in range(10):
            assert str(self.project.open_job(self.dict_of_list_of_dict())) == LIST_HASH
=======
    def test_list_of_dict(self):
        for _ in range(10):
            assert str(self.project.open_job(self.list_of_dict())) == LIST_HASH
>>>>>>> b2c16220

    def test_sequences_identity(self):
        job1 = self.project.open_job({"a": [1.0, "1.0", 1, True]})
        job2 = self.project.open_job({"a": (1.0, "1.0", 1, True)})
        assert str(job1) == str(job2)
        assert job1.statepoint() == job2.statepoint()


class TestJob(TestJobBase):
    def test_repr(self):
        job = self.project.open_job({"a": 0})
        job2 = self.project.open_job({"a": 0})
        assert repr(job) == repr(job2)
        assert job == job2

    def test_str(self):
        job = self.project.open_job({"a": 0})
        assert str(job) == job.id

    def test_eq(self):
        job = self.project.open_job({"a": 0})

        # Make sure that Jobs can only be equal to other Job instances.
        class NonJob:
            """Minimal class that cannot be compared with Job objects."""

            def __init__(self, job):
                self.id = job.id
                self._workspace = job.path

        class JobSubclass(Job):
            """Minimal subclass that can be compared with Job objects."""

            def __init__(self, job):
                self._id = job.id
                self._path = job.path

            def workspace(self):
                return self._workspace

        non_job = NonJob(job)
        assert job != non_job
        assert non_job != job

        sub_job = JobSubclass(job)
        assert job == sub_job
        assert sub_job == job

        job2 = self.project.open_job({"a": 0})
        assert job == job2
        assert job2 == job

    def test_isfile(self):
        job = self.project.open_job({"a": 0})
        fn = "test.txt"
        fn_ = os.path.join(job.path, fn)
        assert not job.isfile(fn)
        job.init()
        assert not job.isfile(fn)
        with open(fn_, "w") as file:
            file.write("hello")
        assert job.isfile(fn)

    def test_copy(self):
        job = self.project.open_job({"a": 0}).init()
        assert job in self.project

        # Modify copy
        copied_job = copy.copy(job)
        assert job is not copied_job
        assert job == copied_job
        assert job.sp == copied_job.sp
        assert job in self.project
        assert copied_job in self.project
        copied_job.sp.a = 1
        assert job in self.project
        assert copied_job in self.project
        assert job == copied_job
        assert job.sp == copied_job.sp

        # Modify original
        copied_job = copy.copy(job)
        assert job is not copied_job
        assert job == copied_job
        assert job.sp == copied_job.sp
        assert job in self.project
        assert copied_job in self.project
        job.sp.a = 2
        assert job in self.project
        assert copied_job in self.project
        assert job == copied_job
        assert job.sp == copied_job.sp

        # Delete original
        del job
        assert copied_job in self.project
        copied_job.sp.a = 3
        assert copied_job in self.project

    def test_deepcopy(self):
        job = self.project.open_job({"a": 0}).init()
        assert job in self.project

        # Modify copy
        copied_job = copy.deepcopy(job)
        assert job is not copied_job
        assert job == copied_job
        assert job.sp == copied_job.sp
        assert job in self.project
        assert copied_job in self.project
        copied_job.sp.a = 1
        assert job not in self.project
        assert copied_job in self.project
        assert job != copied_job
        assert job.sp != copied_job.sp

        # Modify original
        job = self.project.open_job({"a": 0}).init()
        copied_job = copy.deepcopy(job)
        assert job is not copied_job
        assert job == copied_job
        assert job.sp == copied_job.sp
        assert job in self.project
        assert copied_job in self.project
        job.sp.a = 2
        assert job in self.project
        assert copied_job not in self.project
        assert job != copied_job
        assert job.sp != copied_job.sp

        # Delete original
        copied_job = copy.deepcopy(job)
        del job
        assert copied_job in self.project
        copied_job.sp.a = 3
        assert copied_job in self.project

    def test_project_access_from_job(self):
        job = self.project.open_job({"a": 0}).init()
        assert isinstance(job.project, signac.Project)
        assert job in job.project
        assert job.project.path == self._tmp_pr

    def test_custom_project_access_from_job(self):
        # Test a custom project subclass to ensure compatibility with signac-flow's FlowProject
        class CustomProject(signac.Project):
            pass

        custom_project = CustomProject.get_project(self._tmp_pr)
        job = custom_project.open_job({"a": 0}).init()
        assert isinstance(job.project, CustomProject)
        assert job in job.project
        assert job.project.path == self._tmp_pr


class TestJobSpInterface(TestJobBase):
    def test_interface_read_only(self):
        sp = self.nested_dict()
        job = self.open_job(sp)
        assert job.statepoint() == json.loads(json.dumps(sp))
        for x in ("a", "b", "c", "d", "e"):
            assert getattr(job.sp, x) == sp[x]
            assert job.sp[x] == sp[x]
        for x in ("a", "b", "c", "d", "e"):
            assert getattr(job.sp.g, x) == sp["g"][x]
            assert job.sp[x] == sp[x]
        for x in ("a", "b", "c", "d", "e"):
            assert job.sp.get(x) == sp[x]
            assert job.sp.get(x) == sp[x]
            assert job.sp.g.get(x) == sp["g"][x]
        assert job.sp.get("not_in_sp") is None
        assert job.sp.g.get("not_in_sp") is None
        assert job.sp.get("not_in_sp", None) is None
        assert job.sp.g.get("not_in_sp", None) is None
        assert job.sp.get("not_in_sp", 23) == 23
        assert job.sp.g.get("not_in_sp", 23) == 23

    def test_interface_contains(self):
        sp = self.nested_dict()
        job = self.open_job(sp)
        for x in ("a", "b", "c", "d", "e"):
            assert x in job.sp
            assert x in job.sp.g

    def test_interface_read_write(self):
        sp = self.nested_dict()
        job = self.open_job(sp)
        job.init()
        for x in ("a", "b", "c", "d", "e"):
            assert getattr(job.sp, x) == sp[x]
            assert job.sp[x] == sp[x]
        for x in ("a", "b", "c", "d", "e"):
            assert getattr(job.sp.g, x) == sp["g"][x]
            assert job.sp[x] == sp[x]
        a = [1, 1.0, "1.0", True, None]
        for x in ("a", "b", "c", "d", "e"):
            setattr(job.sp, x, a)
            assert getattr(job.sp, x) == a
            setattr(job.sp.g, x, a)
            assert getattr(job.sp.g, x) == a
        t = (1, 2, 3)  # tuple
        job.sp.t = t
        assert job.sp.t == list(t)  # implicit conversion
        job.sp.g.t = t
        assert job.sp.g.t == list(t)

    def test_interface_job_identity_change(self):
        job = self.open_job({"a": 0})
        old_id = job.id
        job.sp.a = 1
        assert old_id != job.id

    def test_interface_nested_kws(self):
        with pytest.raises(InvalidKeyError):
            job = self.open_job({"a.b.c": 0}).statepoint

        job = self.open_job(dict(a=dict(b=dict(c=2))))
        assert job.sp.a.b.c == 2
        assert job.sp["a"]["b"]["c"] == 2

    def test_interface_lists(self):
        job = self.open_job({"a": [1, 2, 3]})
        assert job.sp.a == [1, 2, 3]
        old_id = job.id
        job.sp.a.append(4)
        assert job.sp.a == [1, 2, 3, 4]
        assert old_id != job.id

    def test_interface_reserved_keywords(self):
        job = self.open_job({"with": 0, "pop": 1})
        assert job.sp["with"] == 0
        assert job.sp["pop"] == 1
        assert job.sp.pop("with") == 0
        assert "with" not in job.sp

    def test_interface_illegal_type(self):
        job = self.open_job(dict(a=0))
        assert job.sp.a == 0

        class Foo:
            pass

        with pytest.raises(TypeError):
            job.sp.a = Foo()

    def test_interface_rename(self):
        job = self.open_job(dict(a=0))
        job.init()
        assert job.sp.a == 0
        job.sp.b = job.sp.pop("a")
        assert "a" not in job.sp
        assert job.sp.b == 0

    def test_interface_copy(self):
        job = self.open_job(dict(a=0)).init()
        copy.copy(job.sp).a = 1
        assert job in self.project

    def test_interface_deepcopy(self):
        job = self.open_job(dict(a=0)).init()
        copy.deepcopy(job.sp).a = 1
        assert job not in self.project

    def test_interface_add(self):
        job = self.open_job(dict(a=0))
        job.init()
        with pytest.raises(AttributeError):
            job.sp.b
        job.sp.b = 1
        assert "b" in job.sp
        assert job.sp.b == 1

    def test_interface_delete(self):
        job = self.open_job(dict(a=0, b=0))
        job.init()
        assert "b" in job.sp
        assert job.sp.b == 0
        del job.sp["b"]
        assert "b" not in job.sp
        with pytest.raises(AttributeError):
            job.sp.b
        job.sp.b = 0
        assert "b" in job.sp
        assert job.sp.b == 0
        del job.sp.b
        assert "b" not in job.sp
        with pytest.raises(AttributeError):
            job.sp.b

    def test_interface_destination_conflict(self):
        job_a = self.open_job(dict(a=0))
        job_b = self.open_job(dict(b=0))
        job_a.init()
        id_a = job_a.id
        job_a.sp = dict(b=0)
        assert job_a.statepoint() == dict(b=0)
        assert job_a == job_b
        assert job_a.id != id_a
        job_a = self.open_job(dict(a=0))
        # Moving to existing job, no problem while empty:
        assert job_a != job_b
        job_a.sp = dict(b=0)
        job_a = self.open_job(dict(a=0))
        job_b.init()
        # Moving to an existing job with data leads
        # to an error:
        job_a.document["a"] = 0
        job_b.document["a"] = 0
        assert job_a != job_b
        with pytest.raises(RuntimeError):
            job_a.sp = dict(b=0)
        with pytest.raises(DestinationExistsError):
            job_a.sp = dict(b=0)

    def test_interface_multiple_changes(self):
        for i in range(1, 4):
            job = self.project.open_job(dict(a=i))
            job.init()
        for job in self.project:
            assert job.sp.a > 0

        for job in self.project:
            obj_id = id(job)
            id0 = job.id
            sp0 = job.statepoint()
            assert id(job) == obj_id
            assert job.sp.a > 0
            assert job.id == id0
            assert job.sp == sp0

            job.sp.a = -job.sp.a
            assert id(job) == obj_id
            assert job.sp.a < 0
            assert job.id != id0
            assert job.sp != sp0

            job.sp.a = -job.sp.a
            assert id(job) == obj_id
            assert job.sp.a > 0
            assert job.id == id0
            assert job.sp == sp0
            job2 = self.project.open_job(id=id0)
            assert job.sp == job2.sp
            assert job.id == job2.id

    def test_valid_sp_key_types(self):
        job = self.open_job(dict(valid_key=True)).init()

        # Only strings are permitted as keys
        for key in ("0", "1"):
            job.sp[key] = "test"
            assert str(key) in job.sp

    def test_invalid_sp_key_types(self):
        class A:
            pass

        with pytest.raises(KeyTypeError):
            self.open_job({A(): True}).init()

        job = self.open_job(dict(invalid_key=True)).init()

        for key in (1, True, False, None, 0.0, A(), (1, 2, 3)):
            with pytest.raises(KeyTypeError):
                job.sp[key] = "test"
            with pytest.raises(KeyTypeError):
                job.sp = {key: "test"}
        for key in ([], {}):
            with pytest.raises(TypeError):
                job.sp[key] = "test"
            with pytest.raises(TypeError):
                job.sp = {key: "test"}

    def test_valid_doc_key_types(self):
        job = self.open_job(dict(valid_key=True)).init()

        # Only strings are permitted as keys
        for key in ("0", "1"):
            job.doc[key] = "test"
            assert str(key) in job.doc

    def test_invalid_doc_key_types(self):
        job = self.open_job(dict(invalid_key=True)).init()

        class A:
            pass

        for key in (1, True, False, None, 0.0, A(), (1, 2, 3)):
            with pytest.raises(KeyTypeError):
                job.doc[key] = "test"
            with pytest.raises(KeyTypeError):
                job.doc = {key: "test"}
        for key in ([], {}):
            with pytest.raises(TypeError):
                job.doc[key] = "test"
            with pytest.raises(TypeError):
                job.doc = {key: "test"}

    def test_cached_statepoint_read_only(self):
        statepoint = {"a": 0, "b": 1, "dict": {"value": "string"}}
        job = self.open_job(statepoint=statepoint)
        job.init()

        assert "a" in job.cached_statepoint
        assert "b" in job.cached_statepoint
        assert "c" not in job.cached_statepoint
        assert "dict" in job.cached_statepoint
        assert job.cached_statepoint["a"] == 0
        assert job.cached_statepoint["b"] == 1
        assert job.cached_statepoint["dict"] == {"value": "string"}
        with pytest.raises(KeyError):
            job.cached_statepoint["c"]
        assert list(job.cached_statepoint.keys()) == ["a", "b", "dict"]

        with pytest.raises(TypeError):
            job.cached_statepoint["c"] = 2

    def test_cached_statepoint_lazy_init(self):
        statepoint = {"a": 0}
        job = self.project.open_job(statepoint=statepoint)
        job.init()
        id_ = job.id

        # Clear the cache to force a lazy load of the cached statepoint
        self.project._sp_cache.clear()
        job = self.project.open_job(id=id_)
        job.cached_statepoint

    def test_no_args_error(self):
        with pytest.raises(ValueError):
            self.project.open_job()

        with pytest.raises(ValueError):
            Job(project=self.project)


class TestConfig(TestJobBase):
    def test_config_str(self):
        str(self.project.config)


class TestJobOpenAndClosing(TestJobBase):
    def test_init(self):
        job = self.open_job(test_token)
        assert not os.path.isdir(job.path)
        job.init()
        assert os.path.isdir(job.path)
        assert os.path.exists(os.path.join(job.path, job.FN_STATE_POINT))

    def test_chained_init(self):
        job = self.open_job(test_token)
        assert not os.path.isdir(job.path)
        job = self.open_job(test_token).init()
        assert os.path.isdir(job.path)
        assert os.path.exists(os.path.join(job.path, job.FN_STATE_POINT))

    def test_construction(self):
        from signac import Project  # noqa: F401

        # The eval statement needs to have Project available
        job = self.open_job(test_token)
        job2 = eval(repr(job))
        assert job == job2

    def test_open_job_close(self):
        with self.open_job(test_token) as job:
            pass
        job.remove()

    def test_open_job_close_manual(self):
        job = self.open_job(test_token)
        job.open()
        job.close()
        job.remove()

    def test_open_job_close_with_error(self):
        job = self.open_job(test_token)

        class TestError(Exception):
            pass

        with pytest.raises(TestError):
            with job:
                raise TestError()
        job.remove()

    def test_reopen_job(self):
        with self.open_job(test_token) as job:
            job_id = job.id
            assert str(job_id) == str(job)

        with self.open_job(test_token) as job:
            assert job.id == job_id
        job.remove()

    def test_close_nonopen_job(self):
        job = self.open_job(test_token)
        job.close()
        with job:
            pass

    def test_close_job_while_open(self):
        rp = os.path.realpath
        cwd = rp(os.getcwd())
        job = self.open_job(test_token)
        with job:
            job.close()
            assert cwd == rp(os.getcwd())

    def test_open_job_recursive(self):
        rp = os.path.realpath
        cwd = rp(os.getcwd())
        job = self.open_job(test_token)
        with job:
            assert rp(job.path) == rp(os.getcwd())
        assert cwd == rp(os.getcwd())
        with job:
            assert rp(job.path) == rp(os.getcwd())
            os.chdir(self.project.path)
        assert cwd == rp(os.getcwd())
        with job:
            assert rp(job.path) == rp(os.getcwd())
            with job:
                assert rp(job.path) == rp(os.getcwd())
            assert rp(job.path) == rp(os.getcwd())
        assert cwd == rp(os.getcwd())
        with job:
            assert rp(job.path) == rp(os.getcwd())
            os.chdir(self.project.path)
            with job:
                assert rp(job.path) == rp(os.getcwd())
            assert rp(os.getcwd()) == rp(self.project.path)
        assert cwd == rp(os.getcwd())
        with job:
            job.close()
            assert cwd == rp(os.getcwd())
            with job:
                assert rp(job.path) == rp(os.getcwd())
            assert cwd == rp(os.getcwd())
        assert cwd == rp(os.getcwd())

    def test_corrupt_workspace(self):
        job = self.open_job(test_token)
        job.init()
        fn_statepoint = os.path.join(job.path, job.FN_STATE_POINT)
        with open(fn_statepoint, "w") as file:
            file.write("corrupted")
        job2 = self.open_job(test_token)
        try:
            logging.disable(logging.ERROR)
            with pytest.raises(JobsCorruptedError):
                job2.init()
        finally:
            logging.disable(logging.NOTSET)
        job2.init(force=True)
        job2.init()


class TestJobDocument(TestJobBase):
    def test_get_set(self):
        key = "get_set"
        d = "test_data"
        job = self.open_job(test_token)
        assert not bool(job.document)
        assert len(job.document) == 0
        assert key not in job.document
        job.document[key] = d
        assert bool(job.document)
        assert len(job.document) == 1
        assert key in job.document
        assert job.document[key] == d
        assert job.document.get(key) == d
        assert job.document.get("non-existent-key", d) == d

    def test_del(self):
        key0 = "del0"
        key1 = "del1"
        d0 = "test_data0"
        d1 = "test_data1"
        job = self.open_job(test_token)
        assert len(job.document) == 0
        assert key0 not in job.document
        job.document[key0] = d0
        assert len(job.document) == 1
        assert key0 in job.document
        job.document[key1] = d1
        assert len(job.document) == 2
        assert key0 in job.document
        assert key1 in job.document
        assert job.document[key0] == d0
        assert job.document[key1] == d1
        del job.document[key0]
        assert len(job.document) == 1
        assert key1 in job.document
        assert key0 not in job.document

    def test_get_set_doc(self):
        key = "get_set"
        d = "test_data"
        job = self.open_job(test_token)
        assert not bool(job.doc)
        assert len(job.doc) == 0
        assert key not in job.doc
        job.doc[key] = d
        assert bool(job.doc)
        assert len(job.doc) == 1
        assert key in job.doc
        assert job.doc[key] == d
        assert job.doc.get(key) == d
        assert job.doc.get("non-existent-key", d) == d

    def test_set_set_doc(self):
        key0 = "set_set0"
        key1 = "set_set1"
        d0 = "test_data0"
        d1 = "test_data1"
        job = self.open_job(test_token)
        assert not bool(job.doc)
        assert len(job.doc) == 0
        assert key0 not in job.doc
        job.doc[key0] = d0
        assert bool(job.doc)
        assert len(job.doc) == 1
        assert key0 in job.doc
        assert job.doc[key0] == d0
        job = self.open_job(test_token)
        assert bool(job.doc)
        assert len(job.doc) == 1
        assert key0 in job.doc
        assert job.doc[key0] == d0
        job = self.open_job(test_token)
        job.document[key1] = d1
        assert bool(job.doc)
        assert len(job.doc) == 2
        assert key0 in job.doc
        assert key1 in job.doc
        assert job.doc[key0] == d0
        assert job.doc[key1] == d1

    def test_get_set_nested(self):
        d0 = "test_data0"
        d1 = "test_data1"
        d2 = "test_data2"
        assert d0 != d1 != d2
        job = self.open_job(test_token)
        assert len(job.document) == 0
        assert "key0" not in job.document
        job.document["key0"] = d0
        assert len(job.document) == 1
        assert "key0" in job.document
        assert job.document["key0"] == d0
        with pytest.raises(AttributeError):
            job.document.key0.key1
        job.document.key0 = {"key1": d0}
        assert len(job.document) == 1
        assert "key0" in job.document
        assert job.document() == {"key0": {"key1": d0}}
        assert job.document["key0"] == {"key1": d0}
        assert job.document["key0"]["key1"] == d0
        assert job.document.key0 == {"key1": d0}
        assert job.document.key0.key1 == d0
        job.document.key0.key1 = d1
        assert job.document == {"key0": {"key1": d1}}
        assert job.document["key0"] == {"key1": d1}
        assert job.document["key0"]["key1"] == d1
        assert job.document.key0 == {"key1": d1}
        assert job.document.key0.key1 == d1
        job.document["key0"]["key1"] = d2
        assert job.document == {"key0": {"key1": d2}}
        assert job.document["key0"] == {"key1": d2}
        assert job.document["key0"]["key1"] == d2
        assert job.document.key0 == {"key1": d2}
        assert job.document.key0.key1 == d2

    def test_get_set_nested_doc(self):
        d0 = "test_data0"
        d1 = "test_data1"
        d2 = "test_data2"
        assert d0 != d1 != d2
        job = self.open_job(test_token)
        assert len(job.doc) == 0
        assert "key0" not in job.doc
        job.doc["key0"] = d0
        assert len(job.doc) == 1
        assert "key0" in job.doc
        assert job.doc["key0"] == d0
        with pytest.raises(AttributeError):
            job.doc.key0.key1
        job.doc.key0 = {"key1": d0}
        assert len(job.doc) == 1
        assert "key0" in job.doc
        assert job.doc() == {"key0": {"key1": d0}}
        assert job.doc["key0"] == {"key1": d0}
        assert job.doc["key0"]["key1"] == d0
        assert job.doc.key0 == {"key1": d0}
        assert job.doc.key0.key1 == d0
        job.doc.key0.key1 = d1
        assert job.doc == {"key0": {"key1": d1}}
        assert job.doc["key0"] == {"key1": d1}
        assert job.doc["key0"]["key1"] == d1
        assert job.doc.key0 == {"key1": d1}
        assert job.doc.key0.key1 == d1
        job.doc["key0"]["key1"] = d2
        assert job.doc == {"key0": {"key1": d2}}
        assert job.doc["key0"] == {"key1": d2}
        assert job.doc["key0"]["key1"] == d2
        assert job.doc.key0 == {"key1": d2}
        assert job.doc.key0.key1 == d2

    def test_assign(self):
        key = "assign"
        d0 = "test_data0"
        d1 = "test_data1"
        job = self.open_job(test_token)
        assert len(job.document) == 0
        job.document[key] = d0
        assert len(job.document) == 1
        assert job.document() == {key: d0}
        with pytest.raises(ValueError):
            job.document = d1
        job.document = {key: d1}
        assert len(job.document) == 1
        assert job.document() == {key: d1}

    def test_assign_doc(self):
        key = "assign"
        d0 = "test_data0"
        d1 = "test_data1"
        job = self.open_job(test_token)
        assert len(job.doc) == 0
        job.doc[key] = d0
        assert len(job.doc) == 1
        assert job.doc() == {key: d0}
        with pytest.raises(ValueError):
            job.doc = d1
        job.doc = {key: d1}
        assert len(job.doc) == 1
        assert job.doc() == {key: d1}

    def test_copy_document(self):
        key = "get_set"
        d = "test_data"
        job = self.open_job(test_token)
        job.document[key] = d
        assert bool(job.document)
        assert len(job.document) == 1
        assert key in job.document
        assert job.document[key] == d
        assert job.document.get(key) == d
        assert job.document.get("non-existent-key", d) == d
        copy = dict(job.document)
        assert bool(copy)
        assert len(copy) == 1
        assert key in copy
        assert copy[key] == d
        assert copy.get(key) == d
        assert copy.get("non-existent-key", d) == d

    def test_update(self):
        key = "get_set"
        d = "test_data"
        job = self.open_job(test_token)
        job.document.update({key: d})
        assert key in job.document

    def test_clear_document(self):
        key = "clear"
        d = "test_data"
        job = self.open_job(test_token)
        job.document[key] = d
        assert key in job.document
        assert len(job.document) == 1
        job.document.clear()
        assert key not in job.document
        assert len(job.document) == 0

    def test_reopen(self):
        key = "clear"
        d = "test_data"
        job = self.open_job(test_token)
        job.document[key] = d
        assert key in job.document
        assert len(job.document) == 1
        job2 = self.open_job(test_token)
        assert key in job2.document
        assert len(job2.document) == 1

    def test_concurrency(self):
        key = "concurrent"
        d = "test_data"
        job = self.open_job(test_token)
        job2 = self.open_job(test_token)
        assert key not in job.document
        assert key not in job2.document
        job.document[key] = d
        assert key in job.document
        assert key in job2.document

    def test_remove(self):
        key = "remove"
        job = self.open_job(test_token)
        job.remove()
        d = "test_data"
        job.document[key] = d
        assert key in job.document
        assert len(job.document) == 1
        fn_test = os.path.join(job.path, "test")
        with open(fn_test, "w") as file:
            file.write("test")
        assert os.path.isfile(fn_test)
        job.remove()
        assert key not in job.document
        assert not os.path.isfile(fn_test)

    def test_clear_job(self):
        key = "clear"
        job = self.open_job(test_token)
        assert job not in self.project
        job.clear()
        assert job not in self.project
        job.clear()
        assert job not in self.project
        job.init()
        assert job in self.project
        job.clear()
        assert job in self.project
        job.clear()
        job.clear()
        assert job in self.project
        d = "test_data"
        job.document[key] = d
        assert job in self.project
        assert key in job.document
        assert len(job.document) == 1
        job.clear()
        assert len(job.document) == 0
        with open(job.fn("test"), "w") as file:
            file.write("test")
        assert job.isfile("test")
        assert job in self.project
        job.clear()
        assert not job.isfile("test")
        assert len(job.document) == 0

    def test_reset(self):
        key = "reset"
        job = self.open_job(test_token)
        assert job not in self.project
        job.reset()
        assert job in self.project
        assert len(job.document) == 0
        job.document[key] = "test_data"
        assert len(job.document) == 1
        job.reset()
        assert job in self.project
        assert len(job.document) == 0

    def test_doc(self):
        key = "test_doc"
        job = self.open_job(test_token)

        def check_content(key, d):
            assert job.doc[key] == d
            assert getattr(job.doc, key) == d
            assert job.doc()[key] == d
            assert job.document[key] == d
            assert getattr(job.document, key) == d
            assert job.document()[key] == d

        d0 = "test_data0"
        job.doc[key] = d0
        check_content(key, d0)
        d1 = "test_data1"
        job.doc[key] = d1
        check_content(key, d1)
        d2 = "test_data2"
        job.document[key] = d2
        check_content(key, d2)
        d3 = "test_data3"
        setattr(job.doc, key, d3)
        check_content(key, d3)

    def test_sp_formatting(self):
        job = self.open_job({"a": 0})
        assert f"{job.statepoint.a}" == str(job.sp.a)
        assert f"{job.sp.a}" == str(job.sp.a)
        assert "{job.statepoint[a]}".format(job=job) == str(job.sp.a)
        assert "{job.sp[a]}".format(job=job) == str(job.sp.a)
        job.sp.a = dict(b=0)
        assert f"{job.statepoint.a.b}" == str(job.sp.a.b)
        assert f"{job.sp.a.b}" == str(job.sp.a.b)
        assert "{job.statepoint[a][b]}".format(job=job) == str(job.sp.a.b)
        assert "{job.sp[a][b]}".format(job=job) == str(job.sp.a.b)

    def test_doc_formatting(self):
        job = self.open_job(test_token)
        job.doc.a = 0
        assert f"{job.doc.a}" == str(job.doc.a)
        assert "{job.doc[a]}".format(job=job) == str(job.doc.a)
        assert f"{job.document.a}" == str(job.doc.a)
        assert "{job.document[a]}".format(job=job) == str(job.doc.a)
        job.doc.a = dict(b=0)
        assert f"{job.doc.a.b}" == str(job.doc.a.b)
        assert f"{job.doc.a.b}" == str(job.doc.a.b)
        assert f"{job.document.a.b}" == str(job.doc.a.b)
        assert "{job.document[a][b]}".format(job=job) == str(job.doc.a.b)

    @pytest.mark.skipif(not H5PY, reason="test requires the h5py package")
    def test_reset_statepoint_job(self):
        key = "move_job"
        d = "test_data"
        src = test_token
        dst = dict(test_token)
        dst["dst"] = True
        src_job = self.open_job(src)
        src_job.document[key] = d
        assert key in src_job.document
        assert len(src_job.document) == 1
        src_job.data[key] = d
        assert key in src_job.data
        assert len(src_job.data) == 1
        src_job.statepoint = dst
        src_job = self.open_job(src)
        dst_job = self.open_job(dst)
        assert key in dst_job.document
        assert len(dst_job.document) == 1
        assert key not in src_job.document
        assert key in dst_job.data
        assert len(dst_job.data) == 1
        assert key not in src_job.data
        with pytest.raises(RuntimeError):
            src_job.statepoint = dst
        with pytest.raises(DestinationExistsError):
            src_job.statepoint = dst

    @pytest.mark.skipif(not H5PY, reason="test requires the h5py package")
    def test_reset_statepoint_job_lazy_access(self):
        key = "move_job"
        d = "test_data"
        src = test_token
        dst = dict(test_token)
        dst["dst"] = True
        src_job = self.open_job(src)
        src_job.document[key] = d
        assert key in src_job.document
        assert len(src_job.document) == 1
        src_job.data[key] = d
        assert key in src_job.data
        assert len(src_job.data) == 1
        # Clear the project's state point cache to force lazy load
        self.project._sp_cache.clear()
        src_job_by_id = self.open_job(id=src_job.id)
        # Check that the state point will be instantiated lazily during the
        # call to reset_statepoint
        assert src_job_by_id._statepoint_requires_init
        src_job_by_id.statepoint = dst
        src_job = self.open_job(src)
        dst_job = self.open_job(dst)
        assert key in dst_job.document
        assert len(dst_job.document) == 1
        assert key not in src_job.document
        assert key in dst_job.data
        assert len(dst_job.data) == 1
        assert key not in src_job.data
        with pytest.raises(RuntimeError):
            src_job.statepoint = dst
        with pytest.raises(DestinationExistsError):
            src_job.statepoint = dst

    @pytest.mark.filterwarnings("ignore:reset_statepoint")
    @pytest.mark.skipif(not H5PY, reason="test requires the h5py package")
    def test_update_statepoint(self):
        key = "move_job"
        d = "test_data"
        src = test_token
        extension = {"dst": True}
        dst = dict(src)
        dst.update(extension)
        extension2 = {"dst": False}
        dst2 = dict(src)
        dst2.update(extension2)
        src_job = self.open_job(src)
        src_job.document[key] = d
        assert key in src_job.document
        assert len(src_job.document) == 1
        src_job.data[key] = d
        assert key in src_job.data
        assert len(src_job.data) == 1
        src_job.update_statepoint(extension)
        src_job = self.open_job(src)
        dst_job = self.open_job(dst)
        assert dst_job.statepoint() == dst
        assert key in dst_job.document
        assert len(dst_job.document) == 1
        assert key not in src_job.document
        assert key in dst_job.data
        assert len(dst_job.data) == 1
        assert key not in src_job.data
        with pytest.raises(RuntimeError):
            src_job.statepoint = dst
        with pytest.raises(DestinationExistsError):
            src_job.statepoint = dst
        with pytest.raises(KeyError):
            dst_job.update_statepoint(extension2)
        dst_job.update_statepoint(extension2, overwrite=True)
        dst2_job = self.open_job(dst2)
        assert dst2_job.statepoint() == dst2
        assert key in dst2_job.document
        assert len(dst2_job.document) == 1
        assert key in dst2_job.data
        assert len(dst2_job.data) == 1


@pytest.mark.skipif(not H5PY, reason="test requires the h5py package")
class TestJobOpenData(TestJobBase):
    @staticmethod
    @contextmanager
    def open_data(job):
        with job.data:
            yield

    def test_get_set(self):
        key = "get_set"
        d = "test_data"
        job = self.open_job(test_token)
        with self.open_data(job):
            assert not bool(job.data)
            assert len(job.data) == 0
            assert key not in job.data
            job.data[key] = d
            assert bool(job.data)
            assert len(job.data) == 1
            assert key in job.data
            assert job.data[key] == d
            assert job.data.get(key) == d
            assert job.data.get("non-existent-key", d) == d

    def test_del(self):
        key0 = "del0"
        key1 = "del1"
        d0 = "test_data0"
        d1 = "test_data1"
        job = self.open_job(test_token)
        with self.open_data(job):
            assert len(job.data) == 0
            assert key0 not in job.data
            job.data[key0] = d0
            assert len(job.data) == 1
            assert key0 in job.data
            job.data[key1] = d1
            assert len(job.data) == 2
            assert key0 in job.data
            assert key1 in job.data
            assert job.data[key0] == d0
            assert job.data[key1] == d1
            del job.data[key0]
            assert len(job.data) == 1
            assert key1 in job.data
            assert key0 not in job.data

    def test_get_set_data(self):
        key = "get_set"
        d = "test_data"
        job = self.open_job(test_token)
        with self.open_data(job):
            assert not bool(job.data)
            assert len(job.data) == 0
            assert key not in job.data
            job.data[key] = d
            assert bool(job.data)
            assert len(job.data) == 1
            assert key in job.data
            assert job.data[key] == d
            assert job.data.get(key) == d
            assert job.data.get("non-existent-key", d) == d

    def test_set_set_data(self):
        key0 = "set_set0"
        key1 = "set_set1"
        d0 = "test_data0"
        d1 = "test_data1"
        job = self.open_job(test_token)
        with self.open_data(job):
            assert not bool(job.data)
            assert len(job.data) == 0
            assert key0 not in job.data
            job.data[key0] = d0
            assert bool(job.data)
            assert len(job.data) == 1
            assert key0 in job.data
            assert job.data[key0] == d0
        job = self.open_job(test_token)
        with self.open_data(job):
            assert bool(job.data)
            assert len(job.data) == 1
            assert key0 in job.data
            assert job.data[key0] == d0
        job = self.open_job(test_token)
        with self.open_data(job):
            job.data[key1] = d1
            assert bool(job.data)
            assert len(job.data) == 2
            assert key0 in job.data
            assert key1 in job.data
            assert job.data[key0] == d0
            assert job.data[key1] == d1

    def test_get_set_nested(self):
        d0 = "test_data0"
        d1 = "test_data1"
        d2 = "test_data2"
        assert d0 != d1 != d2
        job = self.open_job(test_token)
        with self.open_data(job):
            assert len(job.data) == 0
            assert "key0" not in job.data
            job.data["key0"] = d0
            assert len(job.data) == 1
            assert "key0" in job.data
            assert job.data["key0"] == d0
            with pytest.raises(AttributeError):
                job.data.key0.key1
            job.data.key0 = {"key1": d0}
            assert len(job.data) == 1
            assert "key0" in job.data
            assert dict(job.data) == {"key0": {"key1": d0}}
            assert job.data["key0"] == {"key1": d0}
            assert job.data["key0"]["key1"] == d0
            assert job.data.key0 == {"key1": d0}
            assert job.data.key0.key1 == d0
            job.data.key0.key1 = d1
            assert job.data == {"key0": {"key1": d1}}
            assert job.data["key0"] == {"key1": d1}
            assert job.data["key0"]["key1"] == d1
            assert job.data.key0 == {"key1": d1}
            assert job.data.key0.key1 == d1
            job.data["key0"]["key1"] = d2
            assert job.data == {"key0": {"key1": d2}}
            assert job.data["key0"] == {"key1": d2}
            assert job.data["key0"]["key1"] == d2
            assert job.data.key0 == {"key1": d2}
            assert job.data.key0.key1 == d2

    def test_get_set_nested_data(self):
        d0 = "test_data0"
        d1 = "test_data1"
        d2 = "test_data2"
        assert d0 != d1 != d2
        job = self.open_job(test_token)
        with self.open_data(job):
            assert len(job.data) == 0
            assert "key0" not in job.data
            job.data["key0"] = d0
            assert len(job.data) == 1
            assert "key0" in job.data
            assert job.data["key0"] == d0
            with pytest.raises(AttributeError):
                job.data.key0.key1
            job.data.key0 = {"key1": d0}
            assert len(job.data) == 1
            assert "key0" in job.data
            assert dict(job.data) == {"key0": {"key1": d0}}
            assert job.data["key0"] == {"key1": d0}
            assert job.data["key0"]["key1"] == d0
            assert job.data.key0 == {"key1": d0}
            assert job.data.key0.key1 == d0
            job.data.key0.key1 = d1
            assert job.data == {"key0": {"key1": d1}}
            assert job.data["key0"] == {"key1": d1}
            assert job.data["key0"]["key1"] == d1
            assert job.data.key0 == {"key1": d1}
            assert job.data.key0.key1 == d1
            job.data["key0"]["key1"] = d2
            assert job.data == {"key0": {"key1": d2}}
            assert job.data["key0"] == {"key1": d2}
            assert job.data["key0"]["key1"] == d2
            assert job.data.key0 == {"key1": d2}
            assert job.data.key0.key1 == d2

    def test_assign(self):
        key = "assign"
        d0 = "test_data0"
        d1 = "test_data1"
        job = self.open_job(test_token)
        with self.open_data(job):
            assert len(job.data) == 0
            job.data[key] = d0
            assert len(job.data) == 1
            assert dict(job.data) == {key: d0}
            with pytest.raises(ValueError):
                job.data = d1
        job.data = {key: d1}
        assert len(job.data) == 1
        assert dict(job.data) == {key: d1}

    def test_assign_data(self):
        key = "assign"
        d0 = "test_data0"
        d1 = "test_data1"
        job = self.open_job(test_token)
        with self.open_data(job):
            assert len(job.data) == 0
            job.data[key] = d0
            assert len(job.data) == 1
            assert dict(job.data) == {key: d0}
            with pytest.raises(ValueError):
                job.data = d1
        job.data = {key: d1}
        assert len(job.data) == 1
        assert dict(job.data) == {key: d1}

    def test_copy_data(self):
        key = "get_set"
        d = "test_data"
        job = self.open_job(test_token)
        with self.open_data(job):
            job.data[key] = d
            assert bool(job.data)
            assert len(job.data) == 1
            assert key in job.data
            assert job.data[key] == d
            assert job.data.get(key) == d
            assert job.data.get("non-existent-key", d) == d
            copy = dict(job.data)
            assert bool(copy)
            assert len(copy) == 1
            assert key in copy
            assert copy[key] == d
            assert copy.get(key) == d
            assert copy.get("non-existent-key", d) == d

    def test_update(self):
        key = "get_set"
        d = "test_data"
        job = self.open_job(test_token)
        with self.open_data(job):
            job.data.update({key: d})
            assert key in job.data

    def test_clear_data(self):
        key = "clear"
        d = "test_data"
        job = self.open_job(test_token)
        with self.open_data(job):
            job.data[key] = d
            assert key in job.data
            assert len(job.data) == 1
            job.data.clear()
            assert key not in job.data
            assert len(job.data) == 0

    def test_reopen(self):
        key = "clear"
        d = "test_data"
        job = self.open_job(test_token)
        with self.open_data(job):
            job.data[key] = d
            assert key in job.data
            assert len(job.data) == 1
        job2 = self.open_job(test_token)
        with self.open_data(job2):
            assert key in job2.data
            assert len(job2.data) == 1

    def test_concurrency(self):
        key = "concurrent"
        d = "test_data"
        job = self.open_job(test_token)
        job2 = self.open_job(test_token)
        with self.open_data(job):
            with self.open_data(job2):
                assert key not in job.data
                assert key not in job2.data
                job.data[key] = d
                assert key in job.data
                assert key in job2.data

    def test_move_not_initialized(self):
        job = self.open_job(test_token)
        with pytest.raises(RuntimeError):
            job.move(job._project)

    def test_move_intra_project(self):
        job = self.open_job(test_token).init()
        job.move(self.project)  # no-op

    def test_move_inter_project(self):
        job = self.open_job(test_token).init()
        project_a = self.project
        project_b = self.project_class.init_project(
            path=os.path.join(self._tmp_pr, "project_b")
        )
        job.move(project_b)
        job.move(project_a)
        project_b.clone(job)
        with pytest.raises(DestinationExistsError):
            job.move(project_b)

    def test_remove(self):
        key = "remove"
        job = self.open_job(test_token)
        job.remove()
        d = "test_data"
        with self.open_data(job):
            job.data[key] = d
            assert key in job.data
            assert len(job.data) == 1
        fn_test = os.path.join(job.path, "test")
        with open(fn_test, "w") as file:
            file.write("test")
        assert os.path.isfile(fn_test)
        job.remove()
        with self.open_data(job):
            assert key not in job.data
        assert not os.path.isfile(fn_test)

    def test_clear_job(self):
        key = "clear"
        job = self.open_job(test_token)
        assert job not in self.project
        job.clear()
        assert job not in self.project
        job.clear()
        assert job not in self.project
        job.init()
        assert job in self.project
        job.clear()
        assert job in self.project
        job.clear()
        job.clear()
        assert job in self.project
        d = "test_data"
        with self.open_data(job):
            job.data[key] = d
            assert job in self.project
            assert key in job.data
            assert len(job.data) == 1
        job.clear()
        with self.open_data(job):
            assert len(job.data) == 0
        with open(job.fn("test"), "w") as file:
            file.write("test")
        assert job.isfile("test")
        assert job in self.project
        job.clear()
        assert not job.isfile("test")
        with self.open_data(job):
            assert len(job.data) == 0

    def test_reset(self):
        key = "reset"
        job = self.open_job(test_token)
        assert job not in self.project
        job.reset()
        assert job in self.project
        with self.open_data(job):
            assert len(job.data) == 0
            job.data[key] = "test_data"
            assert len(job.data) == 1
        job.reset()
        assert job in self.project
        with self.open_data(job):
            assert len(job.data) == 0

    def test_data(self):
        key = "test_data"
        job = self.open_job(test_token)

        def check_content(key, d):
            assert job.data[key] == d
            assert getattr(job.data, key) == d
            assert dict(job.data)[key] == d
            assert job.data[key] == d
            assert getattr(job.data, key) == d
            assert dict(job.data)[key] == d

        with self.open_data(job):
            d0 = "test_data0"
            job.data[key] = d0
            check_content(key, d0)
            d1 = "test_data1"
            job.data[key] = d1
            check_content(key, d1)
            d2 = "test_data2"
            job.data[key] = d2
            check_content(key, d2)
            d3 = "test_data3"
            setattr(job.data, key, d3)
            check_content(key, d3)

    def test_reset_statepoint_job(self):
        key = "move_job"
        d = "test_data"
        src = test_token
        dst = dict(test_token)
        dst["dst"] = True
        src_job = self.open_job(src)
        with self.open_data(src_job):
            src_job.data[key] = d
            assert key in src_job.data
            assert len(src_job.data) == 1
        src_job.statepoint = dst
        src_job = self.open_job(src)
        dst_job = self.open_job(dst)
        with self.open_data(dst_job):
            assert key in dst_job.data
            assert len(dst_job.data) == 1
        with self.open_data(src_job):
            assert key not in src_job.data
        with pytest.raises(RuntimeError):
            src_job.statepoint = dst
        with pytest.raises(DestinationExistsError):
            src_job.statepoint = dst

    def test_update_statepoint(self):
        key = "move_job"
        d = "test_data"
        src = test_token
        extension = {"dst": True}
        dst = dict(src)
        dst.update(extension)
        extension2 = {"dst": False}
        dst2 = dict(src)
        dst2.update(extension2)
        src_job = self.open_job(src)
        with self.open_data(src_job):
            src_job.data[key] = d
            assert key in src_job.data
            assert len(src_job.data) == 1
        src_job.update_statepoint(extension)
        src_job = self.open_job(src)
        dst_job = self.open_job(dst)
        assert dst_job.statepoint() == dst
        with self.open_data(dst_job):
            assert key in dst_job.data
            assert len(dst_job.data) == 1
        with self.open_data(src_job):
            assert key not in src_job.data
        with pytest.raises(RuntimeError):
            src_job.statepoint = dst
        with pytest.raises(DestinationExistsError):
            src_job.statepoint = dst
        with pytest.raises(KeyError):
            dst_job.update_statepoint(extension2)
        dst_job.update_statepoint(extension2, overwrite=True)
        dst2_job = self.open_job(dst2)
        assert dst2_job.statepoint() == dst2
        with self.open_data(dst2_job):
            assert key in dst2_job.data
            assert len(dst2_job.data) == 1

    def test_statepoint_copy(self):
        job = self.open_job(dict(a=test_token, b=test_token)).init()
        id_ = job.id
        sp_copy = copy.copy(job.sp)
        del sp_copy["b"]
        assert "a" in job.sp
        assert "b" not in job.sp
        assert job in self.project
        assert job.id != id_

    def test_statepoint_deepcopy(self):
        job = self.open_job(dict(a=test_token, b=test_token)).init()
        id_ = job.id
        sp_copy = copy.deepcopy(job.sp)
        del sp_copy["b"]
        assert "a" in job.sp
        assert "b" in job.sp
        assert job not in self.project
        assert job.id == id_


@pytest.mark.skipif(not H5PY, reason="test requires the h5py package")
class TestJobClosedData(TestJobOpenData):
    @staticmethod
    @contextmanager
    def open_data(job):
        yield

    def test_implicit_initialization(self):
        job = self.open_job(test_token)
        assert "test" not in job.stores
        assert "foo" not in job.stores.test
        assert list(job.stores.keys()) == []
        assert list(job.stores) == []
        assert "test" not in job.stores
        job.stores.test.foo = True
        assert "test" in job.stores
        assert "foo" in job.stores.test
        assert list(job.stores.keys()) == ["test"]
        assert list(job.stores) == ["test"]


@pytest.mark.skipif(not H5PY, reason="test requires the h5py package")
class TestJobOpenCustomData(TestJobBase):
    @staticmethod
    @contextmanager
    def open_data(job):
        with job.stores.test:
            yield

    def test_get_set(self):
        key = "get_set"
        d = "test_data"
        job = self.open_job(test_token)
        with self.open_data(job):
            assert not bool(job.stores.test)
            assert len(job.stores.test) == 0
            assert key not in job.stores.test
            job.stores.test[key] = d
            assert bool(job.stores.test)
            assert len(job.stores.test) == 1
            assert key in job.stores.test
            assert job.stores.test[key] == d
            assert job.stores.test.get(key) == d
            assert job.stores.test.get("non-existent-key", d) == d

    def test_del(self):
        key0 = "del0"
        key1 = "del1"
        d0 = "test_data0"
        d1 = "test_data1"
        job = self.open_job(test_token)
        with self.open_data(job):
            assert len(job.stores.test) == 0
            assert key0 not in job.stores.test
            job.stores.test[key0] = d0
            assert len(job.stores.test) == 1
            assert key0 in job.stores.test
            job.stores.test[key1] = d1
            assert len(job.stores.test) == 2
            assert key0 in job.stores.test
            assert key1 in job.stores.test
            assert job.stores.test[key0] == d0
            assert job.stores.test[key1] == d1
            del job.stores.test[key0]
            assert len(job.stores.test) == 1
            assert key1 in job.stores.test
            assert key0 not in job.stores.test

    def test_get_set_data(self):
        key = "get_set"
        d = "test_data"
        job = self.open_job(test_token)
        with self.open_data(job):
            assert not bool(job.stores.test)
            assert len(job.stores.test) == 0
            assert key not in job.stores.test
            job.stores.test[key] = d
            assert bool(job.stores.test)
            assert len(job.stores.test) == 1
            assert key in job.stores.test
            assert job.stores.test[key] == d
            assert job.stores.test.get(key) == d
            assert job.stores.test.get("non-existent-key", d) == d

    def test_set_set_data(self):
        key0 = "set_set0"
        key1 = "set_set1"
        d0 = "test_data0"
        d1 = "test_data1"
        job = self.open_job(test_token)
        with self.open_data(job):
            assert not bool(job.stores.test)
            assert len(job.stores.test) == 0
            assert key0 not in job.stores.test
            job.stores.test[key0] = d0
            assert bool(job.stores.test)
            assert len(job.stores.test) == 1
            assert key0 in job.stores.test
            assert job.stores.test[key0] == d0
        job = self.open_job(test_token)
        with self.open_data(job):
            assert bool(job.stores.test)
            assert len(job.stores.test) == 1
            assert key0 in job.stores.test
            assert job.stores.test[key0] == d0
        job = self.open_job(test_token)
        with self.open_data(job):
            job.stores.test[key1] = d1
            assert bool(job.stores.test)
            assert len(job.stores.test) == 2
            assert key0 in job.stores.test
            assert key1 in job.stores.test
            assert job.stores.test[key0] == d0
            assert job.stores.test[key1] == d1

    def test_get_set_nested(self):
        d0 = "test_data0"
        d1 = "test_data1"
        d2 = "test_data2"
        assert d0 != d1 != d2
        job = self.open_job(test_token)
        with self.open_data(job):
            assert len(job.stores.test) == 0
            assert "key0" not in job.stores.test
            job.stores.test["key0"] = d0
            assert len(job.stores.test) == 1
            assert "key0" in job.stores.test
            assert job.stores.test["key0"] == d0
            with pytest.raises(AttributeError):
                job.stores.test.key0.key1
            job.stores.test.key0 = {"key1": d0}
            assert len(job.stores.test) == 1
            assert "key0" in job.stores.test
            assert dict(job.stores.test) == {"key0": {"key1": d0}}
            assert job.stores.test["key0"] == {"key1": d0}
            assert job.stores.test["key0"]["key1"] == d0
            assert job.stores.test.key0 == {"key1": d0}
            assert job.stores.test.key0.key1 == d0
            job.stores.test.key0.key1 = d1
            assert job.stores.test == {"key0": {"key1": d1}}
            assert job.stores.test["key0"] == {"key1": d1}
            assert job.stores.test["key0"]["key1"] == d1
            assert job.stores.test.key0 == {"key1": d1}
            assert job.stores.test.key0.key1 == d1
            job.stores.test["key0"]["key1"] = d2
            assert job.stores.test == {"key0": {"key1": d2}}
            assert job.stores.test["key0"] == {"key1": d2}
            assert job.stores.test["key0"]["key1"] == d2
            assert job.stores.test.key0 == {"key1": d2}
            assert job.stores.test.key0.key1 == d2

    def test_get_set_nested_data(self):
        d0 = "test_data0"
        d1 = "test_data1"
        d2 = "test_data2"
        assert d0 != d1 != d2
        job = self.open_job(test_token)
        with self.open_data(job):
            assert len(job.stores.test) == 0
            assert "key0" not in job.stores.test
            job.stores.test["key0"] = d0
            assert len(job.stores.test) == 1
            assert "key0" in job.stores.test
            assert job.stores.test["key0"] == d0
            with pytest.raises(AttributeError):
                job.stores.test.key0.key1
            job.stores.test.key0 = {"key1": d0}
            assert len(job.stores.test) == 1
            assert "key0" in job.stores.test
            assert dict(job.stores.test) == {"key0": {"key1": d0}}
            assert job.stores.test["key0"] == {"key1": d0}
            assert job.stores.test["key0"]["key1"] == d0
            assert job.stores.test.key0 == {"key1": d0}
            assert job.stores.test.key0.key1 == d0
            job.stores.test.key0.key1 = d1
            assert job.stores.test == {"key0": {"key1": d1}}
            assert job.stores.test["key0"] == {"key1": d1}
            assert job.stores.test["key0"]["key1"] == d1
            assert job.stores.test.key0 == {"key1": d1}
            assert job.stores.test.key0.key1 == d1
            job.stores.test["key0"]["key1"] = d2
            assert job.stores.test == {"key0": {"key1": d2}}
            assert job.stores.test["key0"] == {"key1": d2}
            assert job.stores.test["key0"]["key1"] == d2
            assert job.stores.test.key0 == {"key1": d2}
            assert job.stores.test.key0.key1 == d2

    def test_assign(self):
        key = "assign"
        d0 = "test_data0"
        d1 = "test_data1"
        job = self.open_job(test_token)
        with self.open_data(job):
            assert len(job.stores.test) == 0
            job.stores.test[key] = d0
            assert len(job.stores.test) == 1
            assert dict(job.stores.test) == {key: d0}
            with pytest.raises(ValueError):
                job.stores.test = d1
        job.stores.test = {key: d1}
        assert len(job.stores.test) == 1
        assert dict(job.stores.test) == {key: d1}

    def test_assign_data(self):
        key = "assign"
        d0 = "test_data0"
        d1 = "test_data1"
        job = self.open_job(test_token)
        with self.open_data(job):
            assert len(job.stores.test) == 0
            job.stores.test[key] = d0
            assert len(job.stores.test) == 1
            assert dict(job.stores.test) == {key: d0}
            with pytest.raises(ValueError):
                job.stores.test = d1
        job.stores.test = {key: d1}
        assert len(job.stores.test) == 1
        assert dict(job.stores.test) == {key: d1}

    def test_copy_data(self):
        key = "get_set"
        d = "test_data"
        job = self.open_job(test_token)
        with self.open_data(job):
            job.stores.test[key] = d
            assert bool(job.stores.test)
            assert len(job.stores.test) == 1
            assert key in job.stores.test
            assert job.stores.test[key] == d
            assert job.stores.test.get(key) == d
            assert job.stores.test.get("non-existent-key", d) == d
            copy = dict(job.stores.test)
            assert bool(copy)
            assert len(copy) == 1
            assert key in copy
            assert copy[key] == d
            assert copy.get(key) == d
            assert copy.get("non-existent-key", d) == d

    def test_update(self):
        key = "get_set"
        d = "test_data"
        job = self.open_job(test_token)
        with self.open_data(job):
            job.stores.test.update({key: d})
            assert key in job.stores.test

    def test_clear_data(self):
        key = "clear"
        d = "test_data"
        job = self.open_job(test_token)
        with self.open_data(job):
            job.stores.test[key] = d
            assert key in job.stores.test
            assert len(job.stores.test) == 1
            job.stores.test.clear()
            assert key not in job.stores.test
            assert len(job.stores.test) == 0

    def test_reopen(self):
        key = "reopen"
        d = "test_data"
        job = self.open_job(test_token)
        with self.open_data(job):
            job.stores.test[key] = d
            assert key in job.stores.test
            assert len(job.stores.test) == 1
        job2 = self.open_job(test_token)
        with self.open_data(job2):
            assert key in job2.stores.test
            assert len(job2.stores.test) == 1

    def test_concurrency(self):
        key = "concurrent"
        d = "test_data"
        job = self.open_job(test_token)
        job2 = self.open_job(test_token)
        with self.open_data(job):
            with self.open_data(job2):
                assert key not in job.stores.test
                assert key not in job2.stores.test
                job.stores.test[key] = d
                assert key in job.stores.test
                assert key in job2.stores.test

    def test_remove(self):
        key = "remove"
        job = self.open_job(test_token)
        job.remove()
        d = "test_data"
        with self.open_data(job):
            job.stores.test[key] = d
            assert key in job.stores.test
            assert len(job.stores.test) == 1
        fn_test = os.path.join(job.path, "test")
        with open(fn_test, "w") as file:
            file.write("test")
        assert os.path.isfile(fn_test)
        job.remove()
        with self.open_data(job):
            assert key not in job.stores.test
        assert not os.path.isfile(fn_test)

    def test_clear_job(self):
        key = "clear"
        job = self.open_job(test_token)
        assert job not in self.project
        job.clear()
        assert job not in self.project
        job.clear()
        assert job not in self.project
        job.init()
        assert job in self.project
        job.clear()
        assert job in self.project
        job.clear()
        job.clear()
        assert job in self.project
        d = "test_data"
        with self.open_data(job):
            job.stores.test[key] = d
            assert job in self.project
            assert key in job.stores.test
            assert len(job.stores.test) == 1
        job.clear()
        with self.open_data(job):
            assert len(job.stores.test) == 0
        with open(job.fn("test"), "w") as file:
            file.write("test")
        assert job.isfile("test")
        assert job in self.project
        job.clear()
        assert not job.isfile("test")
        with self.open_data(job):
            assert len(job.stores.test) == 0

    def test_reset(self):
        key = "reset"
        job = self.open_job(test_token)
        assert job not in self.project
        job.reset()
        assert job in self.project
        with self.open_data(job):
            assert len(job.stores.test) == 0
            job.stores.test[key] = "test_data"
            assert len(job.stores.test) == 1
        job.reset()
        assert job in self.project
        with self.open_data(job):
            assert len(job.stores.test) == 0

    def test_data(self):
        key = "test_data"
        job = self.open_job(test_token)

        def check_content(key, d):
            assert job.stores.test[key] == d
            assert getattr(job.stores.test, key) == d
            assert dict(job.stores.test)[key] == d
            assert job.stores.test[key] == d
            assert getattr(job.stores.test, key) == d
            assert dict(job.stores.test)[key] == d

        with self.open_data(job):
            d0 = "test_data0"
            job.stores.test[key] = d0
            check_content(key, d0)
            d1 = "test_data1"
            job.stores.test[key] = d1
            check_content(key, d1)
            d2 = "test_data2"
            job.stores.test[key] = d2
            check_content(key, d2)
            d3 = "test_data3"
            setattr(job.stores.test, key, d3)
            check_content(key, d3)


class TestJobClosedCustomData(TestJobOpenCustomData):
    @staticmethod
    @contextmanager
    def open_data(job):
        yield<|MERGE_RESOLUTION|>--- conflicted
+++ resolved
@@ -55,10 +55,6 @@
 NESTED_HASH = "bd6f5828f4410b665bffcec46abeb8f3"
 
 LIST_HASH = "e5a2c3bf962d0b886728c93825b1cc97"
-<<<<<<< HEAD
-
-=======
->>>>>>> b2c16220
 
 class TestJobBase:
     project_class = signac.Project
@@ -86,11 +82,7 @@
         return d
 
     @classmethod
-<<<<<<< HEAD
     def dict_of_list_of_dict(self):
-=======
-    def list_of_dict(self):
->>>>>>> b2c16220
         d = dict(builtins_dict())
         d["h"] = [builtins_dict()]
         return d
@@ -110,15 +102,9 @@
         for i in range(10):
             assert str(self.project.open_job(self.nested_dict())) == NESTED_HASH
 
-<<<<<<< HEAD
     def test_dict_of_list_of_dict(self):
         for _ in range(10):
             assert str(self.project.open_job(self.dict_of_list_of_dict())) == LIST_HASH
-=======
-    def test_list_of_dict(self):
-        for _ in range(10):
-            assert str(self.project.open_job(self.list_of_dict())) == LIST_HASH
->>>>>>> b2c16220
 
     def test_sequences_identity(self):
         job1 = self.project.open_job({"a": [1.0, "1.0", 1, True]})
