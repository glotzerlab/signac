# Copyright (c) 2020 The Regents of the University of Michigan
# All rights reserved.
# This software is licensed under the BSD 3-Clause License.
import platform
from collections.abc import MutableMapping, MutableSequence
from copy import deepcopy
from typing import Any, Tuple, Type

import pytest

from signac.errors import KeyTypeError
from signac.synced_collections import SyncedCollection
from signac.synced_collections.numpy_utils import NumpyConversionWarning

PYPY = "PyPy" in platform.python_implementation()


try:
    import numpy

    NUMPY = True

    NUMPY_INT_TYPES: Tuple[Type, ...] = (
        numpy.bool_,
        numpy.byte,
        numpy.ubyte,
        numpy.short,
        numpy.ushort,
        numpy.intc,
        numpy.uintc,
        numpy.int_,
        numpy.uint,
        numpy.longlong,
        numpy.ulonglong,
        numpy.int8,
        numpy.int16,
        numpy.int32,
        numpy.int64,
        numpy.uint8,
        numpy.uint16,
        numpy.uint32,
        numpy.uint64,
        numpy.intp,
        numpy.uintp,
    )

    NUMPY_FLOAT_TYPES: Tuple[Type, ...] = (
        numpy.half,
        numpy.float16,
        numpy.single,
        numpy.longdouble,
        numpy.float32,
        numpy.float64,
        numpy.float_,
    )

    NUMPY_COMPLEX_TYPES: Tuple[Type, ...] = (
        numpy.csingle,
        numpy.cdouble,
        numpy.clongdouble,
        numpy.complex64,
        numpy.complex128,
        numpy.complex_,
    )
    NUMPY_SHAPES: Tuple[Any, ...] = (None, (1,), (2,), (2, 2))

    # Older numpy versions don't have the new rngs.
    try:
        rng = numpy.random.default_rng()
        random_sample = rng.random
        randint = rng.integers
    except AttributeError:
        random_sample = numpy.random.random_sample
        randint = numpy.random.randint

except ImportError:
    NUMPY = False
    NUMPY_INT_TYPES = ()
    NUMPY_FLOAT_TYPES = ()
    NUMPY_COMPLEX_TYPES = ()
    NUMPY_SHAPES = ()


class SyncedCollectionTest:
    """The parent for all synced collection tests.

    This class defines the standard APIs that are expected of all test subclasses.
    Following these protocols allows different backends and data types to share
    most test by just defining the expected additional variables.
    """

    def store(self, synced_collection, data):
        """Directly store data to the backend using its own API.

        This method should bypass the synced_collection, just using it to get
        information on the underlying resource (e.g. a file) and then saving to
        it directly. This is used, for instance, to test data integrity validation.
        """
        raise NotImplementedError("All backend tests must implement the store method.")

    @pytest.fixture
    def synced_collection(self):
        """Generate a synced collection of the appropriate type.

        The type of the synced collection should be specified by the _collection_type
        class variable.
        """
        raise NotImplementedError(
            "All backend tests must implement a synced_collection fixture "
            "that returns an empty instance."
        )

    @pytest.fixture
    def base_collection(self):
        """Generate a collection of the base data type.

        This fixture should generate a base collection (e.g. a list or a dict)
        that can be used to set the data of a synced collection of the corresponding
        type for comparison in tests.
        """
        raise NotImplementedError(
            "All data type tests must implement a base_collection fixture that "
            "returns an instance populated with test data."
        )


class SyncedDictTest(SyncedCollectionTest):
    @pytest.fixture
    def base_collection(self):
        return {"a": 0}

    def test_init(self, synced_collection):
        assert len(synced_collection) == 0

    def test_init_positional(self, synced_collection_positional):
        assert len(synced_collection_positional) == 0

    def test_isinstance(self, synced_collection):
        assert isinstance(synced_collection, SyncedCollection)
        assert isinstance(synced_collection, MutableMapping)

    def test_set_get(self, synced_collection, testdata):
        key = "setget"
        synced_collection.clear()
        assert not bool(synced_collection)
        assert len(synced_collection) == 0
        assert key not in synced_collection
        synced_collection[key] = testdata
        assert bool(synced_collection)
        assert len(synced_collection) == 1
        assert key in synced_collection
        assert synced_collection[key] == testdata
        assert synced_collection.get(key) == testdata

    def test_set_get_explicit_nested(self, synced_collection, testdata):
        key = "setgetexplicitnested"
        synced_collection.setdefault("a", dict())
        child1 = synced_collection["a"]
        child2 = synced_collection["a"]
        assert child1 == child2
        assert isinstance(child1, type(child2))
        assert id(child1) == id(child2)
        assert not child1
        assert not child2
        child1[key] = testdata
        assert child1
        assert child2
        assert key in child1
        assert key in child2
        assert child1 == child2
        assert child1[key] == testdata
        assert child2[key] == testdata

    def test_copy_value(self, synced_collection, testdata):
        key = "copy_value"
        key2 = "copy_value2"
        assert key not in synced_collection
        assert key2 not in synced_collection
        synced_collection[key] = testdata
        assert key in synced_collection
        assert synced_collection[key] == testdata
        assert key2 not in synced_collection
        synced_collection[key2] = synced_collection[key]
        assert key in synced_collection
        assert synced_collection[key] == testdata
        assert key2 in synced_collection
        assert synced_collection[key2] == testdata

    def test_iter(self, synced_collection, testdata):
        key1 = "iter1"
        key2 = "iter2"
        d = {key1: testdata, key2: testdata}
        synced_collection.update(d)
        assert key1 in synced_collection
        assert key2 in synced_collection
        for i, key in enumerate(synced_collection):
            assert key in d
            assert d[key] == synced_collection[key]
        assert i == 1

    def test_delete(self, synced_collection, testdata):
        key = "delete"
        synced_collection[key] = testdata
        assert len(synced_collection) == 1
        assert synced_collection[key] == testdata
        del synced_collection[key]
        assert len(synced_collection) == 0
        with pytest.raises(KeyError):
            synced_collection[key]
        synced_collection[key] = testdata
        assert len(synced_collection) == 1
        assert synced_collection[key] == testdata
        del synced_collection["delete"]
        assert len(synced_collection) == 0
        with pytest.raises(KeyError):
            synced_collection[key]

    def test_update(self, synced_collection, testdata):
        key = "update"
        d = {key: testdata}
        synced_collection.update(d)
        assert len(synced_collection) == 1
        assert synced_collection[key] == d[key]
        # upadte with no argument
        synced_collection.update()
        assert len(synced_collection) == 1
        assert synced_collection[key] == d[key]
        # update using key as kwarg
        synced_collection.update(update2=testdata)
        assert len(synced_collection) == 2
        assert synced_collection["update2"] == testdata
        # same key in other dict and as kwarg with different values
        synced_collection.update({key: 1}, update=2)  # here key is 'update'
        assert len(synced_collection) == 2
        assert synced_collection[key] == 2
        # update using list of key and value pair
        synced_collection.update([("update2", 1), ("update3", 2)])
        assert len(synced_collection) == 3
        assert synced_collection["update2"] == 1
        assert synced_collection["update3"] == 2

    def test_pop(self, synced_collection, testdata):
        key = "pop"
        synced_collection[key] = testdata
        assert len(synced_collection) == 1
        assert synced_collection[key] == testdata
        d1 = synced_collection.pop(key)
        assert len(synced_collection) == 0
        assert testdata == d1
        with pytest.raises(KeyError):
            synced_collection[key]
        d2 = synced_collection.pop(key, "default")
        assert len(synced_collection) == 0
        assert d2 == "default"

    def test_popitem(self, synced_collection, testdata):
        key = "pop"
        synced_collection[key] = testdata
        assert len(synced_collection) == 1
        assert synced_collection[key] == testdata
        key1, d1 = synced_collection.popitem()
        assert len(synced_collection) == 0
        assert key == key1
        assert testdata == d1
        with pytest.raises(KeyError):
            synced_collection[key]

    def test_values(self, synced_collection, testdata):
        data = {"value1": testdata, "value_nested": {"value2": testdata}}
        synced_collection.reset(data)
        assert "value1" in synced_collection
        assert "value_nested" in synced_collection
        for val in synced_collection.values():
            assert not isinstance(val, SyncedCollection)
            assert val in data.values()

    def test_items(self, synced_collection, testdata):
        data = {"item1": testdata, "item_nested": {"item2": testdata}}
        synced_collection.reset(data)
        assert "item1" in synced_collection
        assert "item_nested" in synced_collection
        for key, val in synced_collection.items():
            assert synced_collection[key] == data[key]
            assert not isinstance(val, type(synced_collection))
            assert (key, val) in data.items()

    def test_setdefault(self, synced_collection, testdata):
        key = "setdefault"
        ret = synced_collection.setdefault(key, testdata)
        assert ret == testdata
        assert key in synced_collection
        assert synced_collection[key] == testdata
        ret = synced_collection.setdefault(key, 1)
        assert ret == testdata
        assert synced_collection[key] == testdata

    def test_reset(self, synced_collection, testdata):
        key = "reset"
        synced_collection[key] = testdata
        assert len(synced_collection) == 1
        assert synced_collection[key] == testdata
        synced_collection.reset({"reset": "abc"})
        assert len(synced_collection) == 1
        assert synced_collection[key] == "abc"

        # invalid input
        with pytest.raises(ValueError):
            synced_collection.reset([0, 1])

    def test_clear(self, synced_collection, testdata):
        key = "clear"
        synced_collection[key] = testdata
        assert len(synced_collection) == 1
        assert synced_collection[key] == testdata
        synced_collection.clear()
        assert len(synced_collection) == 0

    def test_repr(self, synced_collection):
        repr(synced_collection)
        p = eval(repr(synced_collection))
        assert repr(p) == repr(synced_collection)
        assert p == synced_collection

    def test_str(self, synced_collection):
        str(synced_collection) == str(synced_collection())

    def test_call(self, synced_collection, testdata):
        key = "call"
        synced_collection[key] = testdata
        assert len(synced_collection) == 1
        assert synced_collection[key] == testdata
        assert isinstance(synced_collection(), dict)
        assert not isinstance(synced_collection(), SyncedCollection)

        def recursive_convert(d):
            return {
                k: (recursive_convert(v) if isinstance(v, SyncedCollection) else v)
                for k, v in d.items()
            }

        assert synced_collection() == recursive_convert(synced_collection)
        assert synced_collection() == {"call": testdata}

    def test_reopen(self, synced_collection, testdata):
        key = "reopen"
        synced_collection[key] = testdata
        try:
            synced_collection2 = deepcopy(synced_collection)
        except TypeError:
            # Ignore backends that don't support deepcopy.
            return
        synced_collection._save()
        del synced_collection  # possibly unsafe
        synced_collection2._load()
        assert len(synced_collection2) == 1
        assert synced_collection2[key] == testdata

    def test_update_recursive(self, synced_collection, testdata):
        synced_collection["a"] = {"a": 1}
        synced_collection["b"] = "test"
        synced_collection["c"] = [0, 1, 2]
        assert "a" in synced_collection
        assert "b" in synced_collection
        assert "c" in synced_collection
        data = {"a": 1, "c": [0, 1, 3], "d": 1}
        self.store(synced_collection, data)
        assert synced_collection == data

        # Test multiple changes. kwargs should supersede the mapping
        synced_collection.update({"a": 1, "b": 3}, a={"foo": "bar"}, d=[2, 3])
        assert synced_collection == {
            "a": {"foo": "bar"},
            "b": 3,
            "c": [0, 1, 3],
            "d": [2, 3],
        }

        # Test multiple changes using a sequence of key-value pairs.
        synced_collection.update((("d", [{"bar": "baz"}, 1]), ("c", 1)), e=("a", "b"))
        assert synced_collection == {
            "a": {"foo": "bar"},
            "b": 3,
            "c": 1,
            "d": [{"bar": "baz"}, 1],
            "e": ["a", "b"],
        }

        # invalid data
        data = [1, 2, 3]
        self.store(synced_collection, data)
        with pytest.raises(ValueError):
            synced_collection._load()

    def test_copy_as_dict(self, synced_collection, testdata):
        key = "copy"
        synced_collection[key] = testdata
        copy = dict(synced_collection)
        del synced_collection
        assert key in copy
        assert copy[key] == testdata

    def test_nested_dict(self, synced_collection):
        synced_collection["a"] = dict(a=dict())
        child1 = synced_collection["a"]
        child2 = synced_collection["a"]["a"]
        assert isinstance(child1, type(synced_collection))
        assert isinstance(child1, type(child2))

    def test_nested_dict_with_list(self, synced_collection):
        synced_collection["a"] = [1, 2, 3]
        child1 = synced_collection["a"]
        synced_collection["a"].append(dict(a=[1, 2, 3]))
        child2 = synced_collection["a"][3]
        child3 = synced_collection["a"][3]["a"]
        assert isinstance(child2, type(synced_collection))
        assert isinstance(child1, type(child3))
        assert isinstance(child1, SyncedCollection)
        assert isinstance(child3, SyncedCollection)

    def test_write_invalid_type(self, synced_collection, testdata):
        class Foo:
            pass

        key = "write_invalid_type"
        synced_collection[key] = testdata
        assert len(synced_collection) == 1
        assert synced_collection[key] == testdata
        d2 = Foo()
        with pytest.raises(TypeError):
            synced_collection[key + "2"] = d2
        assert len(synced_collection) == 1
        assert synced_collection[key] == testdata

    def test_keys_str_type(self, synced_collection, testdata):
        class MyStr(str):
            pass

        for key in ("key", MyStr("key")):
            synced_collection[key] = testdata
            assert key in synced_collection
            assert synced_collection[key] == testdata

    # (issue #729) TODO: This test should only be applied for backends where JSON-formatting
    # is required.
    def test_keys_invalid_type(self, synced_collection, testdata):
        class A:
            pass

        for key in (A(), (1, 2, 3)):
            with pytest.raises(KeyTypeError):
                synced_collection[key] = testdata
        for key in ([], {}):
            with pytest.raises(TypeError):
                synced_collection[key] = testdata

<<<<<<< HEAD
    @pytest.mark.skip(
=======
    @pytest.mark.xfail(
>>>>>>> a9c75e05
        reason=(
            "This test sometimes fails. This may indicate a race condition. "
            "The test fails more consistently on Windows but also appears on "
            "Linux in CI."
        ),
    )
    def test_multithreaded(self, synced_collection):
        """Test multithreaded runs of synced dicts."""
        if not type(synced_collection)._supports_threading:
            return

        from concurrent.futures import ThreadPoolExecutor
        from json.decoder import JSONDecodeError
        from threading import current_thread

        def set_value(sd):
            sd[current_thread().name] = current_thread().name

        num_threads = 50
        with ThreadPoolExecutor(max_workers=num_threads) as executor:
            list(executor.map(set_value, [synced_collection] * num_threads * 10))

        assert len(synced_collection) == num_threads

        # Now clear the data and try again with multithreading disabled. Unless
        # we're very unlucky, some of these threads should overwrite each
        # other.
        type(synced_collection).disable_multithreading()
        synced_collection.clear()

        try:
            with ThreadPoolExecutor(max_workers=num_threads) as executor:
                list(executor.map(set_value, [synced_collection] * num_threads * 10))
        except (RuntimeError, JSONDecodeError, KeyError):
            # This line may raise an exception, or it may successfully complete
            # but not modify all the expected data. If it raises an exception,
            # then the underlying data is likely to be invalid, so we must
            # clear it.
            synced_collection.clear()
        else:
            # PyPy is fast enough that threads will frequently complete without
            # being preempted, so this check is frequently invalidated.
            if not PYPY:
                assert len(synced_collection) != num_threads

        # For good measure, try reenabling multithreading and test to be safe.
        type(synced_collection).enable_multithreading()
        synced_collection.clear()

        with ThreadPoolExecutor(max_workers=num_threads) as executor:
            list(executor.map(set_value, [synced_collection] * num_threads * 10))

        assert len(synced_collection) == num_threads

    @pytest.mark.skipif(not NUMPY, reason="This test requires the numpy package.")
    @pytest.mark.parametrize("dtype", NUMPY_INT_TYPES)
    @pytest.mark.parametrize("shape", NUMPY_SHAPES)
    def test_set_get_numpy_int_data(self, synced_collection, dtype, shape):
        """Test setting scalar int types, which should always work."""
        try:
            max_value = numpy.iinfo(dtype).max
        except ValueError:
            max_value = 1
        value = randint(max_value, dtype=dtype, size=shape)

        with pytest.warns(NumpyConversionWarning):
            synced_collection["numpy_dtype_val"] = value
        raw_value = value.item() if shape is None else value.tolist()
        assert synced_collection["numpy_dtype_val"] == raw_value

    @pytest.mark.skipif(not NUMPY, reason="This test requires the numpy package.")
    @pytest.mark.parametrize("dtype", NUMPY_FLOAT_TYPES)
    @pytest.mark.parametrize("shape", NUMPY_SHAPES)
    def test_set_get_numpy_float_data(self, synced_collection, dtype, shape):
        """Test setting scalar float types, which work if a raw Python analog exists."""
        value = dtype(random_sample(shape))

        # If casting via item does not give a base Python type, the number
        # should fail to set correctly.
        raw_value = value.item() if shape is None else value.tolist()
        test_value = value.item(0) if isinstance(raw_value, list) else raw_value
        has_corresponding_python_type = isinstance(
            test_value, (numpy.number, numpy.bool_)
        )

        if has_corresponding_python_type:
            with pytest.raises((ValueError, TypeError)), pytest.warns(
                NumpyConversionWarning
            ):
                synced_collection["numpy_dtype_val"] = value
        else:
            with pytest.warns(NumpyConversionWarning):
                synced_collection["numpy_dtype_val"] = value
            assert synced_collection["numpy_dtype_val"] == raw_value

    @pytest.mark.skipif(not NUMPY, reason="This test requires the numpy package.")
    @pytest.mark.parametrize("dtype", NUMPY_COMPLEX_TYPES)
    @pytest.mark.parametrize("shape", NUMPY_SHAPES)
    def test_set_get_numpy_complex_data(self, synced_collection, dtype, shape):
        """Test setting scalar complex types, which should always fail."""
        # Note that the current behavior of this test is based on the fact that
        # all backends rely on JSON-serialization (at least implicitly), even
        # non-JSON backends. This test may have to be generalized if we add any
        # backends that support other data, or if we want to test cases like
        # ZarrCollection with a non-JSON codec (alternatives are supported, but
        # not a priority to test here).
        value = dtype(random_sample(shape))

        with pytest.raises((ValueError, TypeError)), pytest.warns(
            NumpyConversionWarning
        ):
            synced_collection["numpy_dtype_val"] = value


class SyncedListTest(SyncedCollectionTest):
    @pytest.fixture
    def base_collection(self):
        return [0]

    def test_init(self, synced_collection):
        assert len(synced_collection) == 0

    def test_isinstance(self, synced_collection):
        assert isinstance(synced_collection, MutableSequence)
        assert isinstance(synced_collection, SyncedCollection)

    def test_set_get(self, synced_collection, testdata):
        synced_collection.clear()
        assert not bool(synced_collection)
        assert len(synced_collection) == 0
        synced_collection.append(testdata)
        assert bool(synced_collection)
        assert len(synced_collection) == 1
        assert synced_collection[0] == testdata
        synced_collection[0] = 1
        assert bool(synced_collection)
        assert len(synced_collection) == 1
        assert synced_collection[0] == 1

    def test_iter(self, synced_collection, testdata):
        d = [testdata, 43]
        synced_collection.extend(d)
        for i in range(len(synced_collection)):
            assert d[i] == synced_collection[i]
        assert i == 1

    def test_delete(self, synced_collection, testdata):
        synced_collection.append(testdata)
        assert len(synced_collection) == 1
        assert synced_collection[0] == testdata
        del synced_collection[0]
        assert len(synced_collection) == 0
        with pytest.raises(IndexError):
            synced_collection[0]

    def test_extend(self, synced_collection, testdata):
        d = [testdata]
        synced_collection.extend(d)
        assert len(synced_collection) == 1
        assert synced_collection[0] == d[0]
        d1 = testdata
        synced_collection += [d1]
        assert len(synced_collection) == 2
        assert synced_collection[0] == d[0]
        assert synced_collection[1] == d1

        # Ensure generators are exhausted only once by extend
        def data_generator():
            yield testdata

        synced_collection.extend(data_generator())
        assert len(synced_collection) == 3
        assert synced_collection[0] == d[0]
        assert synced_collection[1] == d1
        assert synced_collection[2] == testdata

        # Ensure generators are exhausted only once by __iadd__
        def data_generator():
            yield testdata

        synced_collection += data_generator()
        assert len(synced_collection) == 4
        assert synced_collection[0] == d[0]
        assert synced_collection[1] == d1
        assert synced_collection[2] == testdata
        assert synced_collection[3] == testdata

    def test_clear(self, synced_collection, testdata):
        synced_collection.append(testdata)
        assert len(synced_collection) == 1
        assert synced_collection[0] == testdata
        synced_collection.clear()
        assert len(synced_collection) == 0

    def test_reset(self, synced_collection):
        synced_collection.reset([1, 2, 3])
        assert len(synced_collection) == 3
        assert synced_collection == [1, 2, 3]
        synced_collection.reset([3, 4])
        assert len(synced_collection) == 2
        assert synced_collection == [3, 4]

        # invalid inputs
        with pytest.raises(ValueError):
            synced_collection.reset({"a": 1})

        with pytest.raises(ValueError):
            synced_collection.reset(1)

    def test_insert(self, synced_collection, testdata):
        synced_collection.reset([1, 2])
        assert len(synced_collection) == 2
        synced_collection.insert(1, testdata)
        assert len(synced_collection) == 3
        assert synced_collection[1] == testdata

    def test_reversed(self, synced_collection):
        data = [1, 2, 3]
        synced_collection.reset([1, 2, 3])
        assert len(synced_collection) == 3
        assert synced_collection == data
        for i, j in zip(reversed(synced_collection), reversed(data)):
            assert i == j

    def test_remove(self, synced_collection):
        synced_collection.reset([1, 2])
        assert len(synced_collection) == 2
        synced_collection.remove(1)
        assert len(synced_collection) == 1
        assert synced_collection[0] == 2
        synced_collection.reset([1, 2, 1])
        synced_collection.remove(1)
        assert len(synced_collection) == 2
        assert synced_collection[0] == 2
        assert synced_collection[1] == 1

    def test_call(self, synced_collection):
        synced_collection.reset([1, 2])
        assert len(synced_collection) == 2
        assert isinstance(synced_collection(), list)
        assert not isinstance(synced_collection(), SyncedCollection)
        assert synced_collection() == [1, 2]

    def test_update_recursive(self, synced_collection):
        synced_collection.reset([{"a": 1}, "b", [1, 2, 3]])
        assert synced_collection == [{"a": 1}, "b", [1, 2, 3]]
        data = ["a", "b", [1, 2, 4], "d"]
        self.store(synced_collection, data)
        assert synced_collection == data
        data1 = ["a", "b"]
        self.store(synced_collection, data1)
        assert synced_collection == data1

        # invalid data in file
        data2 = {"a": 1}
        self.store(synced_collection, data2)
        with pytest.raises(ValueError):
            synced_collection._load()

    def test_reopen(self, synced_collection, testdata):
        try:
            synced_collection2 = deepcopy(synced_collection)
        except TypeError:
            # Ignore backends that don't support deepcopy.
            return
        synced_collection.append(testdata)
        synced_collection._save()
        del synced_collection  # possibly unsafe
        synced_collection2._load()
        assert len(synced_collection2) == 1
        assert synced_collection2[0] == testdata

    def test_copy_as_list(self, synced_collection, testdata):
        synced_collection.append(testdata)
        assert synced_collection[0] == testdata
        copy = list(synced_collection)
        del synced_collection
        assert copy[0] == testdata

    def test_repr(self, synced_collection):
        repr(synced_collection)
        p = eval(repr(synced_collection))
        assert repr(p) == repr(synced_collection)
        assert p == synced_collection

    def test_str(self, synced_collection):
        str(synced_collection) == str(synced_collection())

    def test_nested_list(self, synced_collection):
        synced_collection.reset([1, 2, 3])
        synced_collection.append([2, 4])
        child1 = synced_collection[3]
        child2 = synced_collection[3]
        assert child1 == child2
        assert isinstance(child1, type(child2))
        assert isinstance(child1, type(synced_collection))
        assert id(child1) == id(child2)
        child1.append(1)
        assert child2[2] == child1[2]
        assert child1 == child2
        assert len(synced_collection) == 4
        assert isinstance(child1, type(child2))
        assert isinstance(child1, type(synced_collection))
        assert id(child1) == id(child2)
        del child1[0]
        assert child1 == child2
        assert len(synced_collection) == 4
        assert isinstance(child1, type(child2))
        assert isinstance(child1, type(synced_collection))
        assert id(child1) == id(child2)

    def test_nested_list_with_dict(self, synced_collection):
        synced_collection.reset([{"a": [1, 2, 3, 4]}])
        child1 = synced_collection[0]
        child2 = synced_collection[0]["a"]
        assert isinstance(child2, SyncedCollection)
        assert isinstance(child1, SyncedCollection)

<<<<<<< HEAD
    @pytest.mark.skip(
=======
    @pytest.mark.xfail(
>>>>>>> a9c75e05
        reason=(
            "This test sometimes fails. This may indicate a race condition. "
            "The test fails more consistently on Windows but also appears on "
            "Linux in CI."
        ),
    )
    def test_multithreaded(self, synced_collection):
        """Test multithreaded runs of synced lists."""
        if not type(synced_collection)._supports_threading:
            return

        from concurrent.futures import ThreadPoolExecutor

        def append_value(sl):
            sl.append(0)

        num_threads = 50
        num_elements = num_threads * 10
        with ThreadPoolExecutor(max_workers=num_threads) as executor:
            list(executor.map(append_value, [synced_collection] * num_elements))

        assert len(synced_collection) == num_elements

    @pytest.mark.skipif(not NUMPY, reason="This test requires the numpy package.")
    @pytest.mark.parametrize("dtype", NUMPY_INT_TYPES)
    @pytest.mark.parametrize("shape", NUMPY_SHAPES)
    def test_set_get_numpy_int_data(self, synced_collection, dtype, shape):
        """Test setting scalar int types, which should always work."""
        try:
            max_value = numpy.iinfo(dtype).max
        except ValueError:
            max_value = 1
        value = randint(max_value, dtype=dtype, size=shape)

        with pytest.warns(NumpyConversionWarning):
            synced_collection.append(value)
        raw_value = value.item() if shape is None else value.tolist()
        assert synced_collection[-1] == raw_value

        # Test assignment after append.
        with pytest.warns(NumpyConversionWarning):
            synced_collection[-1] = value

    @pytest.mark.skipif(not NUMPY, reason="This test requires the numpy package.")
    @pytest.mark.parametrize("dtype", NUMPY_FLOAT_TYPES)
    @pytest.mark.parametrize("shape", NUMPY_SHAPES)
    def test_set_get_numpy_float_data(self, synced_collection, dtype, shape):
        """Test setting scalar float types, which work if a raw Python analog exists."""
        value = dtype(random_sample(shape))

        # If casting via item does not give a base Python type, the number
        # should fail to set correctly.
        raw_value = value.item() if shape is None else value.tolist()
        test_value = value.item(0) if isinstance(raw_value, list) else raw_value
        should_fail = isinstance(test_value, (numpy.number, numpy.bool_))

        if should_fail:
            with pytest.raises((ValueError, TypeError)), pytest.warns(
                NumpyConversionWarning
            ):
                synced_collection.append(value)
        else:
            with pytest.warns(NumpyConversionWarning):
                synced_collection.append(value)
            assert synced_collection[-1] == raw_value

            # Test assignment after append.
            with pytest.warns(NumpyConversionWarning):
                synced_collection[-1] = value

    @pytest.mark.skipif(not NUMPY, reason="This test requires the numpy package.")
    @pytest.mark.parametrize("dtype", NUMPY_COMPLEX_TYPES)
    @pytest.mark.parametrize("shape", NUMPY_SHAPES)
    def test_set_get_numpy_complex_data(self, synced_collection, dtype, shape):
        """Test setting scalar complex types, which should always fail."""
        # Note that the current behavior of this test is based on the fact that
        # all backends rely on JSON-serialization (at least implicitly), even
        # non-JSON backends. This test may have to be generalized if we add any
        # backends that support other data, or if we want to test cases like
        # ZarrCollection with a non-JSON codec (alternatives are supported, but
        # not a priority to test here).
        value = dtype(random_sample(shape))

        with pytest.raises((ValueError, TypeError)), pytest.warns(
            NumpyConversionWarning
        ):
            synced_collection.append(value)

        with pytest.raises((ValueError, TypeError)), pytest.warns(
            NumpyConversionWarning
        ):
            synced_collection[-1] = value

    @pytest.mark.parametrize("dtype", NUMPY_INT_TYPES)
    @pytest.mark.parametrize("shape", NUMPY_SHAPES)
    def test_reset_numpy_int_data(self, synced_collection, dtype, shape):
        """Test setting scalar int types, which should always work."""
        try:
            max_value = numpy.iinfo(dtype).max
        except ValueError:
            max_value = 1
        value = randint(max_value, dtype=dtype, size=shape)

        if shape is None:
            with pytest.raises((ValueError, TypeError)), pytest.warns(
                NumpyConversionWarning
            ):
                synced_collection.reset(value)
        else:
            with pytest.warns(NumpyConversionWarning):
                synced_collection.reset(value)
            assert synced_collection == value.tolist()<|MERGE_RESOLUTION|>--- conflicted
+++ resolved
@@ -453,11 +453,7 @@
             with pytest.raises(TypeError):
                 synced_collection[key] = testdata
 
-<<<<<<< HEAD
-    @pytest.mark.skip(
-=======
     @pytest.mark.xfail(
->>>>>>> a9c75e05
         reason=(
             "This test sometimes fails. This may indicate a race condition. "
             "The test fails more consistently on Windows but also appears on "
@@ -776,11 +772,7 @@
         assert isinstance(child2, SyncedCollection)
         assert isinstance(child1, SyncedCollection)
 
-<<<<<<< HEAD
-    @pytest.mark.skip(
-=======
     @pytest.mark.xfail(
->>>>>>> a9c75e05
         reason=(
             "This test sometimes fails. This may indicate a race condition. "
             "The test fails more consistently on Windows but also appears on "
