--- conflicted
+++ resolved
@@ -78,8 +78,4 @@
     return CustomJSONEncoder(sort_keys=sort_keys, indent=indent).encode(o)
 
 
-<<<<<<< HEAD
-__all__ = ['loads', 'load', 'dumps']
-=======
-__all__ = ['loads', 'dumps', 'JSONDecodeError']
->>>>>>> 48ab755f
+__all__ = ['loads', 'load', 'dumps', 'JSONDecodeError']