# Copyright (c) 2020 The Regents of the University of Michigan
# All rights reserved.
# This software is licensed under the BSD 3-Clause License.
"""Implement the caching feature to SyncedCollection API."""
import uuid
import logging
import pickle
from collections.abc import MutableMapping

logger = logging.getLogger(__name__)


def get_cache():
    """Return the cache.

<<<<<<< HEAD
    This method returns an instance of :class:`~_RedisCache` if redis-server is
    available, or otherwise an instance of ``dict`` for an in-memory cache.
=======
    This method returns an instance of :class:`~RedisCache` if a Redis server
    is available, or otherwise an instance of :class:`dict` for an in-memory
    cache.
>>>>>>> cb0cb843

    Returns
    -------
    cache
<<<<<<< HEAD
        An instance of :class:`~_RedisCache` if redis-server is available,
        otherwise a dict.
=======
        An instance of :class:`~RedisCache` if redis-server is available, otherwise :class:`dict`.
>>>>>>> cb0cb843
    """
    try:
        import redis

        REDIS = True
    except ImportError as error:
        logger.debug(str(error))
        REDIS = False
    if REDIS:
        try:
            # try to connect to server
            cache = redis.Redis()
            test_key = str(uuid.uuid4())
            cache.set(test_key, 0)
            assert cache.get(test_key) == b"0"  # Redis stores data as bytes
            cache.delete(test_key)
            logger.info("Using Redis cache.")
            return _RedisCache(cache)
        except (redis.exceptions.ConnectionError, AssertionError) as error:
            logger.debug(str(error))
    logger.info("Redis not available.")
    return {}


class _RedisCache(MutableMapping):
    """Redis-based cache.

    Redis restricts the types of data it can handle to bytes, strings, or
    numbers, and it always returns responses as bytes. The RedisCache is a
    :class:`~collections.abc.MutableMapping` that provides a convenient wrapper
    around instances of :class:`redis.Redis`, handling conversions to and from
    the appropriate data types.
    """

    def __init__(self, client):
        self._client = client

    def __setitem__(self, key, value):
        self._client[key] = pickle.dumps(value)

    def __getitem__(self, key):
        return pickle.loads(self._client[key])

    def __delitem__(self, key):
        self._client.delete(key)

    def __contains__(self, key):
        return key in self._client

    def __iter__(self):
        for key in self._client.keys():
            yield key.decode()

    def __len__(self):
        return len(self._client.keys())<|MERGE_RESOLUTION|>--- conflicted
+++ resolved
@@ -13,24 +13,15 @@
 def get_cache():
     """Return the cache.
 
-<<<<<<< HEAD
-    This method returns an instance of :class:`~_RedisCache` if redis-server is
-    available, or otherwise an instance of ``dict`` for an in-memory cache.
-=======
     This method returns an instance of :class:`~RedisCache` if a Redis server
     is available, or otherwise an instance of :class:`dict` for an in-memory
     cache.
->>>>>>> cb0cb843
 
     Returns
     -------
     cache
-<<<<<<< HEAD
         An instance of :class:`~_RedisCache` if redis-server is available,
         otherwise a dict.
-=======
-        An instance of :class:`~RedisCache` if redis-server is available, otherwise :class:`dict`.
->>>>>>> cb0cb843
     """
     try:
         import redis
