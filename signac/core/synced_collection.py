--- conflicted
+++ resolved
@@ -34,11 +34,8 @@
     def __init__(self, name=None, parent=None):
         self._data = None
         self._parent = parent
-<<<<<<< HEAD
         self._validators = list()
-=======
         self._name = name
->>>>>>> 1906db8d
         self._suspend_sync_ = 0
         if (name is None) == (parent is None):
             raise ValueError(
