# Copyright (c) 2017 The Regents of the University of Michigan.
# All rights reserved.
# This software is licensed under the BSD 3-Clause License.
"""Job class defined here."""

import errno
import logging
import os
import shutil
from copy import deepcopy

from deprecation import deprecated

from ..core import json
from ..core.attrdict import SyncedAttrDict
from ..core.h5store import H5StoreManager
from ..core.jsondict import JSONDict
from ..sync import sync_jobs
from ..version import __version__
from .errors import DestinationExistsError, JobsCorruptedError
from .hashing import calc_id
from .utility import _mkdir_p

logger = logging.getLogger(__name__)


class _sp_save_hook:
    """Hook to handle job migration when state points are changed.

    When a job's state point is changed, in addition
    to the contents of the file being modified this hook
    calls :meth:`~Job._reset_sp` to rehash the state
    point, compute a new job id, and move the folder.

    Parameters
    ----------
    jobs : iterable of `Jobs`
        List of jobs(instance of `Job`).

    """

    def __init__(self, *jobs):
        self.jobs = list(jobs)

    def load(self):
        pass

    def save(self):
        """Reset the state point for all the jobs."""
        for job in self.jobs:
            job._reset_sp()


class Job:
    """The job instance is a handle to the data of a unique state point.

    Application developers should not directly instantiate this class, but
    use :meth:`~signac.Project.open_job` instead.

    Jobs can be opened by ``statepoint`` or ``_id``. If both values are
    provided, it is the user's responsibility to ensure that the values
    correspond.

    Parameters
    ----------
    project : :class:`~signac.Project`
        Project handle.
    statepoint : dict
        State point for the job. (Default value = None)
    _id : str
        The job identifier. (Default value = None)

    """

    FN_MANIFEST = "signac_statepoint.json"
    """The job's manifest filename.

    The job manifest is a human-readable file containing the job's state
    point that is stored in each job's workspace directory.
    """

    FN_DOCUMENT = "signac_job_document.json"
    "The job's document filename."

    KEY_DATA = "signac_data"
    "The job's datastore key."

    def __init__(self, project, statepoint=None, _id=None):
        self._project = project

        if statepoint is None and _id is None:
            raise ValueError("Either statepoint or _id must be provided.")
        elif statepoint is not None:
            # A state point was provided.
            self._statepoint = SyncedAttrDict(statepoint, parent=_sp_save_hook(self))
            # If the id is provided, assume the job is already registered in
            # the project cache and that the id is valid for the state point.
            if _id is None:
                # Validate the state point and recursively convert to supported types.
                statepoint = self.statepoint()
                # Compute the id from the state point if not provided.
                self._id = calc_id(statepoint)
                # Update the project's state point cache immediately if opened by state point
                self._project._register(self.id, statepoint)
            else:
                self._id = _id
        else:
            # Only an id was provided. State point will be loaded lazily.
            self._statepoint = None
            self._id = _id

        # Prepare job working directory
        self._wd = None

        # Prepare job document
        self._document = None

        # Prepare job H5StoreManager
        self._stores = None

        # Prepare current working directory for context management
        self._cwd = []

    @deprecated(
        deprecated_in="1.3",
        removed_in="2.0",
        current_version=__version__,
        details="Use job.id instead.",
    )
    def get_id(self):
        """Job's state point unique identifier.

        Returns
        -------
        str
            The job id.

        """
        return self._id

    @property
    def id(self):
        """Get the unique identifier for the job's state point.

        Returns
        -------
        str
            The job id.

        """
        return self._id

    def __hash__(self):
        return hash(self.id)

    def __eq__(self, other):
<<<<<<< HEAD
        return (self.id == other.id) and (
            os.path.realpath(self.workspace()) == os.path.realpath(other.workspace())
        )
=======
        if not isinstance(other, type(self)):
            return NotImplemented
        return self.id == other.id and os.path.realpath(
            self.workspace()
        ) == os.path.realpath(other.workspace())
>>>>>>> bd3af82a

    def __str__(self):
        """Return the job's id."""
        return str(self.id)

    def __repr__(self):
        return "{}(project={}, statepoint={})".format(
            self.__class__.__name__, repr(self._project), self.statepoint
        )

    def workspace(self):
        """Return the job's unique workspace directory.

        See :ref:`signac job -w <signac-cli-job>` for the command line equivalent.

        Returns
        -------
        str
            The path to the job's workspace directory.

        """
        if self._wd is None:
            self._wd = os.path.join(self._project.workspace(), self.id)
        return self._wd

    @property
    def ws(self):
        """Alias for :meth:`~Job.workspace`."""
        return self.workspace()

    def reset_statepoint(self, new_statepoint):
        """Reset the state point of this job.

        .. danger::

            Use this function with caution! Resetting a job's state point
            may sometimes be necessary, but can possibly lead to incoherent
            data spaces.

        Parameters
        ----------
        new_statepoint : dict
            The job's new state point.

        """
        dst = self._project.open_job(new_statepoint)
        if dst == self:
            return
        fn_manifest = os.path.join(self.workspace(), self.FN_MANIFEST)
        fn_manifest_backup = fn_manifest + "~"
        try:
            os.replace(fn_manifest, fn_manifest_backup)
            try:
                os.replace(self.workspace(), dst.workspace())
            except OSError as error:
                os.replace(fn_manifest_backup, fn_manifest)  # rollback
                if error.errno in (errno.EEXIST, errno.ENOTEMPTY, errno.EACCES):
                    raise DestinationExistsError(dst)
                else:
                    raise
            else:
                dst.init()
        except OSError as error:
            if error.errno == errno.ENOENT:
                pass  # job is not initialized
            else:
                raise
        # Update this instance
        self.statepoint._data = dst.statepoint._data
        self._id = dst._id
        self._wd = None
        self._document = None
        self._stores = None
        self._cwd = []
        logger.info(f"Moved '{self}' -> '{dst}'.")

    def _reset_sp(self, new_statepoint=None):
        """Check for new state point requested to assign this job.

        Parameters
        ----------
        new_statepoint : dict
            The job's new state point (Default value = None).

        """
        if new_statepoint is None:
            new_statepoint = self.statepoint()
        self.reset_statepoint(new_statepoint)

    def update_statepoint(self, update, overwrite=False):
        """Update the state point of this job.

        .. warning::

            While appending to a job's state point is generally safe,
            modifying existing parameters may lead to data
            inconsistency. Use the overwrite argument with caution!

        Parameters
        ----------
        update : dict
            A mapping used for the state point update.
        overwrite :
            Set to true, to ignore whether this update overwrites parameters,
            which are currently part of the job's state point.
            Use with caution! (Default value = False)

        Raises
        ------
        KeyError
            If the update contains keys, which are already part of the job's
            state point and overwrite is False.
        DestinationExistsError
            If a job associated with the new state point is already initialized.
        OSError
            If the move failed due to an unknown system related error.

        """
        statepoint = self.statepoint()
        if not overwrite:
            for key, value in update.items():
                if statepoint.get(key, value) != value:
                    raise KeyError(key)
        statepoint.update(update)
        self.reset_statepoint(statepoint)

    def _read_manifest(self):
        """Read and parse the manifest file, if it exists.

        Returns
        -------
        manifest : dict
            State point data.

        Raises
        ------
        JobsCorruptedError
            If an error occurs while parsing the state point manifest.
        OSError
            If an error occurs while reading the state point manifest.

        """
        fn_manifest = os.path.join(self.workspace(), self.FN_MANIFEST)
        try:
            with open(fn_manifest, "rb") as file:
                manifest = json.loads(file.read().decode())
        except OSError as error:
            if error.errno != errno.ENOENT:
                raise error
        except ValueError:
            # This catches JSONDecodeError, a subclass of ValueError
            raise JobsCorruptedError([self.id])
        else:
            return manifest

    @property
    def statepoint(self):
        """Get the job's state point.

        .. warning::

            The state point object behaves like a dictionary in most cases,
            but because it persists changes to the filesystem, making a copy
            requires explicitly converting it to a dict. If you need a
            modifiable copy that will not modify the underlying JSON file,
            you can access a dict copy of the state point by calling it, e.g.
            ``sp_dict = job.statepoint()`` instead of ``sp = job.statepoint``.
            For more information, see : :class:`~signac.JSONDict`.

        See :ref:`signac statepoint <signac-cli-statepoint>` for the command line equivalent.

        Returns
        -------
        dict
            Returns the job's state point.

        """
        if self._statepoint is None:
            # Load state point manifest lazily
            statepoint = self._check_manifest()
            self._statepoint = SyncedAttrDict(statepoint, parent=_sp_save_hook(self))

            # Update the project's state point cache when loaded lazily
            self._project._register(self.id, statepoint)

        return self._statepoint

    @statepoint.setter
    def statepoint(self, new_statepoint):
        """Assign a new state point to this job.

        Parameters
        ----------
        new_statepoint : dict
            The new state point to be assigned.

        """
        self._reset_sp(new_statepoint)

    @property
    def sp(self):
        """Alias for :attr:`~Job.statepoint`."""
        return self.statepoint

    @sp.setter
    def sp(self, new_sp):
        """Alias for :attr:`~Job.statepoint`."""
        self.statepoint = new_sp

    @property
    def document(self):
        """Get document associated with this job.

        .. warning::

            If you need a deep copy that will not modify the underlying
            persistent JSON file, use :attr:`~Job.document` instead of :attr:`~Job.doc`.
            For more information, see :attr:`~Job.statepoint` or :class:`~signac.JSONDict`.

        See :ref:`signac document <signac-cli-document>` for the command line equivalent.

        Returns
        -------
        :class:`~signac.JSONDict`
            The job document handle.

        """
        if self._document is None:
            self.init()
            fn_doc = os.path.join(self.workspace(), self.FN_DOCUMENT)
            self._document = JSONDict(filename=fn_doc, write_concern=True)
        return self._document

    @document.setter
    def document(self, new_doc):
        """Assign new document to the this job.

        Parameters
        ----------
        new_doc : :class:`~signac.JSONDict`
            The job document handle.

        """
        self.document.reset(new_doc)

    @property
    def doc(self):
        """Alias for :attr:`~Job.document`.

        .. warning::

            If you need a deep copy that will not modify the underlying
            persistent JSON file, use :attr:`~Job.document` instead of :attr:`~Job.doc`.
            For more information, see :attr:`~Job.statepoint` or :class:`~signac.JSONDict`.

        """
        return self.document

    @doc.setter
    def doc(self, new_doc):
        """Alias for :attr:`~Job.document`."""
        self.document = new_doc

    @property
    def stores(self):
        """Get HDF5 stores associated with this job.

        Use this property to access an HDF5 file within the job's workspace
        directory using the :class:`~signac.H5Store` dict-like interface.

        This is an example for accessing an HDF5 file called 'my_data.h5' within
        the job's workspace:

        .. code-block:: python

            job.stores['my_data']['array'] = np.random((32, 4))

        This is equivalent to:

        .. code-block:: python

            H5Store(job.fn('my_data.h5'))['array'] = np.random((32, 4))

        Both the :attr:`~job.stores` and the :class:`~signac.H5Store` itself support attribute
        access. The above example could therefore also be expressed as:

        .. code-block:: python

            job.stores.my_data.array = np.random((32, 4))

        Returns
        -------
        :class:`~signac.H5StoreManager`
            The HDF5-Store manager for this job.

        """
        if self._stores is None:
            self.init()
            self._stores = H5StoreManager(self.workspace())
        return self.init()._stores

    @property
    def data(self):
        """Get data associated with this job.

        This property should be used for large array-like data, which can't be
        stored efficiently in the job document. For examples and usage, see
        `Job Data Storage <https://docs.signac.io/en/latest/jobs.html#job-data-storage>`_.

        Equivalent to:

        .. code-block:: python

                return job.stores['signac_data']

        Returns
        -------
        :class:`~signac.H5Store`
            An HDF5-backed datastore.

        """
        return self.stores[self.KEY_DATA]

    @data.setter
    def data(self, new_data):
        """Assign new data to this job.

        Parameters
        ----------
        new_data : :class:`~signac.H5Store`
            An HDF5-backed datastore.

        """
        self.stores[self.KEY_DATA] = new_data

    def _init(self, force=False):
        """Contains all logic for job initialization.

        This method is called by :meth:`~.init` and is responsible
        for actually creating the job workspace directory and
        writing out the state point manifest file.

        Parameters
        ----------
        force : bool
            If ``True``, write the job manifest even if it
            already exists. If ``False``, this method will
            raise an Exception if the manifest exists
            (Default value = False).

        """
        fn_manifest = os.path.join(self.workspace(), self.FN_MANIFEST)

        # Attempt early exit if the manifest exists and is valid
        try:
            statepoint = self._check_manifest()
        except Exception:
            # Any exception means this method cannot exit early.

            # Create the workspace directory if it did not exist yet.
            try:
                _mkdir_p(self.workspace())
            except OSError:
                logger.error(
                    "Error occurred while trying to create "
                    "workspace directory for job '{}'.".format(self)
                )
                raise

            try:
                # Prepare the data before file creation and writing
                blob = json.dumps(self.statepoint, indent=2)

                try:
                    # Open the file for writing only if it does not exist yet.
                    with open(fn_manifest, "w" if force else "x") as file:
                        file.write(blob)
                except OSError as error:
                    if error.errno not in (errno.EEXIST, errno.EACCES):
                        raise
            except Exception as error:
                # Attempt to delete the file on error, to prevent corruption.
                try:
                    os.remove(fn_manifest)
                except Exception:  # ignore all errors here
                    pass
                raise error
            else:
                statepoint = self._check_manifest()

        # Update the project's state point cache if the manifest is valid
        self._project._register(self.id, statepoint)

    def _check_manifest(self):
        """Check whether the manifest file exists and is correct.

        Returns
        -------
        manifest : dict
            State point data.

        Raises
        ------
        JobsCorruptedError
            If the manifest hash is not equal to the job id.

        """
        manifest = self._read_manifest()
        if calc_id(manifest) != self.id:
            raise JobsCorruptedError([self.id])
        return manifest

    def init(self, force=False):
        """Initialize the job's workspace directory.

        This function will do nothing if the directory and
        the job manifest already exist.

        Returns the calling job.

        See :ref:`signac job -c <signac-cli-job>` for the command line equivalent.

        Parameters
        ----------
        force : bool
            Overwrite any existing state point's manifest
            files, e.g., to repair them if they got corrupted (Default value = False).

        Returns
        -------
        Job
            The job handle.

        """
        try:
            self._init(force=force)
        except Exception:
            logger.error(
                f"State point manifest file of job '{self.id}' appears to be corrupted."
            )
            raise
        return self

    def clear(self):
        """Remove all job data, but not the job itself.

        This function will do nothing if the job was not previously
        initialized.

        See :ref:`signac rm -c <signac-cli-rm>` for the command line equivalent.

        """
        try:
            for fn in os.listdir(self.workspace()):
                if fn in (self.FN_MANIFEST, self.FN_DOCUMENT):
                    continue
                path = os.path.join(self.workspace(), fn)
                if os.path.isfile(path):
                    os.remove(path)
                elif os.path.isdir(path):
                    shutil.rmtree(path)
            self.document.clear()
        except OSError as error:
            if error.errno != errno.ENOENT:
                raise error

    def reset(self):
        """Remove all job data, but not the job itself.

        This function will initialize the job if it was not previously
        initialized.

        """
        self.clear()
        self.init()

    def remove(self):
        """Remove the job's workspace including the job document.

        This function will do nothing if the workspace directory
        does not exist.

        See :ref:`signac rm <signac-cli-rm>` for the command line equivalent.

        """
        try:
            shutil.rmtree(self.workspace())
        except OSError as error:
            if error.errno != errno.ENOENT:
                raise
        else:
            if self._document is not None:
                try:
                    self._document.clear()
                except OSError as error:
                    if not error.errno == errno.ENOENT:
                        raise error
                self._document = None
            self._stores = None

    def move(self, project):
        """Move this job to project.

        This function will attempt to move this instance of job from
        its original project to a different project.

        See :ref:`signac move <signac-cli-move>` for the command line equivalent.

        Parameters
        ----------
        project : :class:`~signac.Project`
            The project to move this job to.

        """
        statepoint = self.statepoint()
        dst = project.open_job(statepoint)
        _mkdir_p(project.workspace())
        try:
            os.replace(self.workspace(), dst.workspace())
        except OSError as error:
            if error.errno == errno.ENOENT:
                raise RuntimeError(
                    f"Cannot move job '{self}', because it is not initialized!"
                )
            elif error.errno in (errno.EEXIST, errno.ENOTEMPTY, errno.EACCES):
                raise DestinationExistsError(dst)
            elif error.errno == errno.EXDEV:
                raise RuntimeError(
                    "Cannot move jobs across different devices (file systems)."
                )
            else:
                raise error
        self.__dict__.update(dst.__dict__)

        # Update the destination project's state point cache
        project._register(self.id, statepoint)

    def sync(self, other, strategy=None, exclude=None, doc_sync=None, **kwargs):
        r"""Perform a one-way synchronization of this job with the other job.

        By default, this method will synchronize all files and document data with
        the other job to this job until a synchronization conflict occurs. There
        are two different kinds of synchronization conflicts:

            1. The two jobs have files with the same, but different content.
            2. The two jobs have documents that share keys, but those keys are
               associated with different values.

        A file conflict can be resolved by providing a 'FileSync' *strategy* or by
        *excluding* files from the synchronization. An unresolvable conflict is indicated with
        the raise of a :class:`~signac.errors.FileSyncConflict` exception.

        A document synchronization conflict can be resolved by providing a doc_sync function
        that takes the source and the destination document as first and second argument.

        Parameters
        ----------
        other : Job
            The other job to synchronize from.
        strategy :
            A synchronization strategy for file conflicts. If no strategy is provided, a
            :class:`~signac.errors.SyncConflict` exception will be raised upon conflict
            (Default value = None).
        exclude : str
            An filename exclude pattern. All files matching this pattern will be
            excluded from synchronization (Default value = None).
        doc_sync :
            A synchronization strategy for document keys. If this argument is None, by default
            no keys will be synchronized upon conflict.
        dry_run :
            If True, do not actually perform the synchronization.
        \*\*kwargs :
            Extra keyword arguments will be forward to the :meth:`~signac.sync.sync_jobs`
            function which actually excutes the synchronization operation.

        Raises
        ------
        FileSyncConflict
            In case that a file synchronization results in a conflict.

        """
        sync_jobs(
            src=other,
            dst=self,
            strategy=strategy,
            exclude=exclude,
            doc_sync=doc_sync,
            **kwargs,
        )

    def fn(self, filename):
        """Prepend a filename with the job's workspace directory path.

        Parameters
        ----------
        filename : str
            The name of the file.

        Returns
        -------
        str
            The full workspace path of the file.

        """
        return os.path.join(self.workspace(), filename)

    def isfile(self, filename):
        """Return True if file exists in the job's workspace.

        Parameters
        ----------
        filename : str
            The name of the file.

        Returns
        -------
        bool
            True if file with filename exists in workspace.

        """
        return os.path.isfile(self.fn(filename))

    def open(self):
        """Enter the job's workspace directory.

        You can use the `Job` class as context manager:

        .. code-block:: python

            with project.open_job(my_statepoint) as job:
                # manipulate your job data

        Opening the context will switch into the job's workspace,
        leaving it will switch back to the previous working directory.

        """
        self._cwd.append(os.getcwd())
        self.init()
        logger.info(f"Enter workspace '{self.workspace()}'.")
        os.chdir(self.workspace())

    def close(self):
        """Close the job and switch to the previous working directory."""
        try:
            os.chdir(self._cwd.pop())
            logger.info("Leave workspace.")
        except IndexError:
            pass

    def __enter__(self):
        self.open()
        return self

    def __exit__(self, err_type, err_value, tb):
        self.close()
        return False

    def __setstate__(self, state):
        self.__dict__.update(state)
        self.statepoint._parent.jobs.append(self)

    def __deepcopy__(self, memo):
        cls = self.__class__
        result = cls.__new__(cls)
        memo[id(self)] = result
        for key, value in self.__dict__.items():
            setattr(result, key, deepcopy(value, memo))
        return result<|MERGE_RESOLUTION|>--- conflicted
+++ resolved
@@ -154,17 +154,11 @@
         return hash(self.id)
 
     def __eq__(self, other):
-<<<<<<< HEAD
-        return (self.id == other.id) and (
-            os.path.realpath(self.workspace()) == os.path.realpath(other.workspace())
-        )
-=======
         if not isinstance(other, type(self)):
             return NotImplemented
         return self.id == other.id and os.path.realpath(
             self.workspace()
         ) == os.path.realpath(other.workspace())
->>>>>>> bd3af82a
 
     def __str__(self):
         """Return the job's id."""
