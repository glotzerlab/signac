# Copyright (c) 2017 The Regents of the University of Michigan.
# All rights reserved.
# This software is licensed under the BSD 3-Clause License.
"""Job class defined here."""

import errno
import logging
import os
import shutil
from copy import deepcopy

from deprecation import deprecated

from ..core import json
from ..core.attrdict import SyncedAttrDict
from ..core.h5store import H5StoreManager
from ..core.jsondict import JSONDict
from ..sync import sync_jobs
from ..version import __version__
from .errors import DestinationExistsError, JobsCorruptedError
from .hashing import calc_id
from .utility import _mkdir_p

logger = logging.getLogger(__name__)


class _sp_save_hook:
    """Hook to handle job migration when state points are changed.

    When a job's state point is changed, in addition
    to the contents of the file being modified this hook
    calls :meth:`~Job._reset_sp` to rehash the state
    point, compute a new job id, and move the folder.

    Parameters
    ----------
    jobs : iterable of `Jobs`
        List of jobs(instance of `Job`).

    """

    def __init__(self, *jobs):
        self.jobs = list(jobs)

    def load(self):
        pass

    def save(self):
        """Reset the state point for all the jobs."""
        for job in self.jobs:
            job._reset_sp()


class Job:
    """The job instance is a handle to the data of a unique state point.

    Application developers should usually not need to directly
    instantiate this class, but use :meth:`~signac.Project.open_job`
    instead.

    Parameters
    ----------
    project : :class:`~signac.Project`
        Project handle.

    statepoint : dict
        State point for the job.

    _id : str
        A file-like object to write to.

    """

    FN_MANIFEST = "signac_statepoint.json"
    """The job's manifest filename.

    The job manifest is a human-readable file containing the job's state
    point, and is stored in each job's workspace directory.
    """

    FN_DOCUMENT = "signac_job_document.json"
    "The job's document filename."

    KEY_DATA = "signac_data"
    "The job's datastore key."

    def __init__(self, project, statepoint=None, _id=None):
        self._project = project

        if statepoint is None and _id is None:
            raise ValueError("Either statepoint or _id must be provided.")

        if statepoint is not None:
            # Set state point if provided. The id is computed from the state point.
            self._statepoint = SyncedAttrDict(statepoint, parent=_sp_save_hook(self))
            # Validate the state point and recursively convert to supported types.
            statepoint = self.statepoint()
            self._id = calc_id(statepoint)
            # Update the project's state point cache immediately if opened by state point
            self._project._register(self.id, statepoint)
        else:
            # Set id if provided. State point will be loaded lazily.
            self._statepoint = None
            self._id = _id

        # Prepare job working directory
        self._wd = None

        # Prepare job document
        self._document = None

        # Prepare job H5StoreManager
        self._stores = None

        # Prepare current working directory for context management
        self._cwd = []

    @deprecated(
        deprecated_in="1.3",
        removed_in="2.0",
        current_version=__version__,
        details="Use job.id instead.",
    )
    def get_id(self):
        """Job's state point unique identifier.

        Returns
        -------
        str
            The job id.

        """
        return self._id

    @property
    def id(self):
        """Get the unique identifier for the job's state point.

        Returns
        -------
        str
            The job id.

        """
        return self._id

    def __hash__(self):
<<<<<<< HEAD
        return hash(os.path.realpath(self.workspace()))
=======
        return hash(self.id)

    def __eq__(self, other):
        return (self.id == other.id) and (
            os.path.realpath(self._wd) == os.path.realpath(other._wd)
        )
>>>>>>> 347b99e5

    def __str__(self):
        """Return the job's id."""
        return str(self.id)

    def __repr__(self):
        return "{}(project={}, statepoint={})".format(
            self.__class__.__name__, repr(self._project), self.statepoint
        )

    def workspace(self):
        """Return the job's unique workspace directory.

        See :ref:`signac job -w <signac-cli-job>` for the command line equivalent.

        Returns
        -------
        str
            The path to the job's workspace directory.

        """
        if self._wd is None:
            self._wd = os.path.join(self._project.workspace(), self.id)
        return self._wd

    @property
    def ws(self):
        """Alias for :meth:`~Job.workspace`."""
        return self.workspace()

    def reset_statepoint(self, new_statepoint):
        """Reset the state point of this job.

        .. danger::

            Use this function with caution! Resetting a job's state point
            may sometimes be necessary, but can possibly lead to incoherent
            data spaces.

        Parameters
        ----------
        new_statepoint : dict
            The job's new state point.

        """
        dst = self._project.open_job(new_statepoint)
        if dst == self:
            return
        fn_manifest = os.path.join(self.workspace(), self.FN_MANIFEST)
        fn_manifest_backup = fn_manifest + "~"
        try:
            os.replace(fn_manifest, fn_manifest_backup)
            try:
                os.replace(self.workspace(), dst.workspace())
            except OSError as error:
                os.replace(fn_manifest_backup, fn_manifest)  # rollback
                if error.errno in (errno.EEXIST, errno.ENOTEMPTY, errno.EACCES):
                    raise DestinationExistsError(dst)
                else:
                    raise
            else:
                dst.init()
        except OSError as error:
            if error.errno == errno.ENOENT:
                pass  # job is not initialized
            else:
                raise
        # Update this instance
        self.statepoint._data = dst.statepoint._data
        self._id = dst._id
        self._wd = None
        self._document = None
        self._stores = None
        self._cwd = []
        logger.info(f"Moved '{self}' -> '{dst}'.")

    def _reset_sp(self, new_statepoint=None):
        """Check for new state point requested to assign this job.

        Parameters
        ----------
        new_statepoint : dict
            The job's new state point (Default value = None).

        """
        if new_statepoint is None:
            new_statepoint = self.statepoint()
        self.reset_statepoint(new_statepoint)

    def update_statepoint(self, update, overwrite=False):
        """Update the state point of this job.

        .. warning::

            While appending to a job's state point is generally safe,
            modifying existing parameters may lead to data
            inconsistency. Use the overwrite argument with caution!

        Parameters
        ----------
        update : dict
            A mapping used for the state point update.
        overwrite :
            Set to true, to ignore whether this update overwrites parameters,
            which are currently part of the job's state point.
            Use with caution! (Default value = False)

        Raises
        ------
        KeyError
            If the update contains keys, which are already part of the job's
            state point and overwrite is False.
        DestinationExistsError
            If a job associated with the new state point is already initialized.
        OSError
            If the move failed due to an unknown system related error.

        """
        statepoint = self.statepoint()
        if not overwrite:
            for key, value in update.items():
                if statepoint.get(key, value) != value:
                    raise KeyError(key)
        statepoint.update(update)
        self.reset_statepoint(statepoint)

    def _read_manifest(self):
        """Read and parse the manifest file, if it exists.

        Returns
        -------
        manifest : dict
            State point data.

        Raises
        ------
        JobsCorruptedError
            If an error occurs while reading/parsing the state point manifest.
        OSError
            If an error occurs while reading/parsing the state point manifest.

        """
        fn_manifest = os.path.join(self.workspace(), self.FN_MANIFEST)
        try:
            with open(fn_manifest, "rb") as file:
                manifest = json.loads(file.read().decode())
        except OSError as error:
            if error.errno != errno.ENOENT:
                raise error
        except ValueError:
            raise JobsCorruptedError([self.id])
        else:
            return manifest

    @property
    def statepoint(self):
        """Get the job's state point.

        .. warning::

            The state point object behaves like a dictionary in most cases,
            but because it persists changes to the filesystem, making a copy
            requires explicitly converting it to a dict. If you need a
            modifiable copy that will not modify the underlying JSON file,
            you can access a dict copy of the state point by calling it, e.g.
            ``sp_dict = job.statepoint()`` instead of ``sp = job.statepoint``.
            For more information, see : :class:`~signac.JSONDict`.

        See :ref:`signac statepoint <signac-cli-statepoint>` for the command line equivalent.

        Returns
        -------
        dict
            Returns the job's state point.

        """
        if self._statepoint is None:
            # Load state point manifest lazily
            statepoint = self._check_manifest()
            self._statepoint = SyncedAttrDict(statepoint, parent=_sp_save_hook(self))

            # Update the project's state point cache when loaded lazily
            self._project._register(self.id, statepoint)

        return self._statepoint

    @statepoint.setter
    def statepoint(self, new_statepoint):
        """Assign a new state point to this job.

        Parameters
        ----------
        new_statepoint : dict
            The new state point to be assigned.

        """
        self._reset_sp(new_statepoint)

    @property
    def sp(self):
        """Alias for :attr:`~Job.statepoint`."""
        return self.statepoint

    @sp.setter
    def sp(self, new_sp):
        """Alias for :attr:`~Job.statepoint`."""
        self.statepoint = new_sp

    @property
    def document(self):
        """Get document associated with this job.

        .. warning::

            If you need a deep copy that will not modify the underlying
            persistent JSON file, use :attr:`~Job.document` instead of :attr:`~Job.doc`.
            For more information, see :attr:`~Job.statepoint` or :class:`~signac.JSONDict`.

        See :ref:`signac document <signac-cli-document>` for the command line equivalent.

        Returns
        -------
        :class:`~signac.JSONDict`
            The job document handle.

        """
        if self._document is None:
            self.init()
            fn_doc = os.path.join(self.workspace(), self.FN_DOCUMENT)
            self._document = JSONDict(filename=fn_doc, write_concern=True)
        return self._document

    @document.setter
    def document(self, new_doc):
        """Assign new document to the this job.

        Parameters
        ----------
        new_doc : :class:`~signac.JSONDict`
            The job document handle.

        """
        self.document.reset(new_doc)

    @property
    def doc(self):
        """Alias for :attr:`~Job.document`.

        .. warning::

            If you need a deep copy that will not modify the underlying
            persistent JSON file, use :attr:`~Job.document` instead of :attr:`~Job.doc`.
            For more information, see :attr:`~Job.statepoint` or :class:`~signac.JSONDict`.

        """
        return self.document

    @doc.setter
    def doc(self, new_doc):
        """Alias for :attr:`~Job.document`."""
        self.document = new_doc

    @property
    def stores(self):
        """Get HDF5 stores associated with this job.

        Use this property to access an HDF5 file within the job's workspace
        directory using the :class:`~signac.H5Store` dict-like interface.

        This is an example for accessing an HDF5 file called 'my_data.h5' within
        the job's workspace:

        .. code-block:: python

            job.stores['my_data']['array'] = np.random((32, 4))

        This is equivalent to:

        .. code-block:: python

            H5Store(job.fn('my_data.h5'))['array'] = np.random((32, 4))

        Both the :attr:`~job.stores` and the :class:`~signac.H5Store` itself support attribute
        access. The above example could therefore also be expressed as:

        .. code-block:: python

            job.stores.my_data.array = np.random((32, 4))

        Returns
        -------
        :class:`~signac.H5StoreManager`
            The HDF5-Store manager for this job.

        """
        if self._stores is None:
            self.init()
            self._stores = H5StoreManager(self.workspace())
        return self.init()._stores

    @property
    def data(self):
        """Get data associated with this job.

        This property should be used for large array-like data, which can't be
        stored efficiently in the job document. For examples and usage, see
        `Job Data Storage <https://docs.signac.io/en/latest/jobs.html#job-data-storage>`_.

        Equivalent to:

        .. code-block:: python

                return job.stores['signac_data']

        Returns
        -------
        :class:`~signac.H5Store`
            An HDF5-backed datastore.

        """
        return self.stores[self.KEY_DATA]

    @data.setter
    def data(self, new_data):
        """Assign new data to this job.

        Parameters
        ----------
        new_data : :class:`~signac.H5Store`
            An HDF5-backed datastore.

        """
        self.stores[self.KEY_DATA] = new_data

    def _init(self, force=False):
        """Contains all logic for job initialization.

        This method is called by :meth:`~.init` and is responsible
        for actually creating the job workspace directory and
        writing out the state point manifest file.

        Parameters
        ----------
        force : bool
            If ``True``, write the job manifest even if it
            already exists. If ``False``, this method will
            raise an Exception if the manifest exists
            (Default value = False).

        """
        fn_manifest = os.path.join(self.workspace(), self.FN_MANIFEST)

        # Attempt early exit if the manifest exists and is valid
        try:
            statepoint = self._check_manifest()
        except Exception:
            # Any exception means this method cannot exit early.

            # Create the workspace directory if it did not exist yet.
            try:
                _mkdir_p(self.workspace())
            except OSError:
                logger.error(
                    "Error occurred while trying to create "
                    "workspace directory for job '{}'.".format(self)
                )
                raise

            try:
                # Prepare the data before file creation and writing
                blob = json.dumps(self.statepoint, indent=2)

                try:
                    # Open the file for writing only if it does not exist yet.
                    with open(fn_manifest, "w" if force else "x") as file:
                        file.write(blob)
                except OSError as error:
                    if error.errno not in (errno.EEXIST, errno.EACCES):
                        raise
            except Exception as error:
                # Attempt to delete the file on error, to prevent corruption.
                try:
                    os.remove(fn_manifest)
                except Exception:  # ignore all errors here
                    pass
                raise error
            else:
                statepoint = self._check_manifest()

        # Update the project's state point cache if the manifest is valid
        self._project._register(self.id, statepoint)

    def _check_manifest(self):
        """Check whether the manifest file exists and is correct.

        Returns
        -------
        manifest : dict
            State point data.

        Raises
        ------
        JobsCorruptedError
            If the manifest hash is not equal to the job id, or if an error
            occurs while reading/parsing the state point manifest.

        """
        manifest = self._read_manifest()
        if calc_id(manifest) != self.id:
            raise JobsCorruptedError([self.id])
        return manifest

    def init(self, force=False):
        """Initialize the job's workspace directory.

        This function will do nothing if the directory and
        the job manifest already exist.

        Returns the calling job.

        See :ref:`signac job -c <signac-cli-job>` for the command line equivalent.

        Parameters
        ----------
        force : bool
            Overwrite any existing state point's manifest
            files, e.g., to repair them if they got corrupted (Default value = False).

        Returns
        -------
        Job
            The job handle.

        """
        try:
            self._init(force=force)
        except Exception:
            logger.error(
                f"State point manifest file of job '{self.id}' appears to be corrupted."
            )
            raise
        return self

    def clear(self):
        """Remove all job data, but not the job itself.

        This function will do nothing if the job was not previously
        initialized.

        See :ref:`signac rm -c <signac-cli-rm>` for the command line equivalent.

        """
        try:
            for fn in os.listdir(self.workspace()):
                if fn in (self.FN_MANIFEST, self.FN_DOCUMENT):
                    continue
                path = os.path.join(self.workspace(), fn)
                if os.path.isfile(path):
                    os.remove(path)
                elif os.path.isdir(path):
                    shutil.rmtree(path)
            self.document.clear()
        except OSError as error:
            if error.errno != errno.ENOENT:
                raise error

    def reset(self):
        """Remove all job data, but not the job itself.

        This function will initialize the job if it was not previously
        initialized.

        """
        self.clear()
        self.init()

    def remove(self):
        """Remove the job's workspace including the job document.

        This function will do nothing if the workspace directory
        does not exist.

        See :ref:`signac rm <signac-cli-rm>` for the command line equivalent.

        """
        try:
            shutil.rmtree(self.workspace())
        except OSError as error:
            if error.errno != errno.ENOENT:
                raise
        else:
            if self._document is not None:
                try:
                    self._document.clear()
                except OSError as error:
                    if not error.errno == errno.ENOENT:
                        raise error
                self._document = None
            self._stores = None

    def move(self, project):
        """Move this job to project.

        This function will attempt to move this instance of job from
        its original project to a different project.

        See :ref:`signac move <signac-cli-move>` for the command line equivalent.

        Parameters
        ----------
        project : :class:`~signac.Project`
            The project to move this job to.

        """
        statepoint = self.statepoint()
        dst = project.open_job(statepoint)
        _mkdir_p(project.workspace())
        try:
            os.replace(self.workspace(), dst.workspace())
        except OSError as error:
            if error.errno == errno.ENOENT:
                raise RuntimeError(
                    f"Cannot move job '{self}', because it is not initialized!"
                )
            elif error.errno in (errno.EEXIST, errno.ENOTEMPTY, errno.EACCES):
                raise DestinationExistsError(dst)
            elif error.errno == errno.EXDEV:
                raise RuntimeError(
                    "Cannot move jobs across different devices (file systems)."
                )
            else:
                raise error
        self.__dict__.update(dst.__dict__)

        # Update the destination project's state point cache
        project._register(self.id, statepoint)

    def sync(self, other, strategy=None, exclude=None, doc_sync=None, **kwargs):
        r"""Perform a one-way synchronization of this job with the other job.

        By default, this method will synchronize all files and document data with
        the other job to this job until a synchronization conflict occurs. There
        are two different kinds of synchronization conflicts:

            1. The two jobs have files with the same, but different content.
            2. The two jobs have documents that share keys, but those keys are
               associated with different values.

        A file conflict can be resolved by providing a 'FileSync' *strategy* or by
        *excluding* files from the synchronization. An unresolvable conflict is indicated with
        the raise of a :class:`~signac.errors.FileSyncConflict` exception.

        A document synchronization conflict can be resolved by providing a doc_sync function
        that takes the source and the destination document as first and second argument.

        Parameters
        ----------
        other : Job
            The other job to synchronize from.
        strategy :
            A synchronization strategy for file conflicts. If no strategy is provided, a
            :class:`~signac.errors.SyncConflict` exception will be raised upon conflict
            (Default value = None).
        exclude : str
            An filename exclude pattern. All files matching this pattern will be
            excluded from synchronization (Default value = None).
        doc_sync :
            A synchronization strategy for document keys. If this argument is None, by default
            no keys will be synchronized upon conflict.
        dry_run :
            If True, do not actually perform the synchronization.
        \*\*kwargs :
            Extra keyword arguments will be forward to the :meth:`~signac.sync.sync_jobs`
            function which actually excutes the synchronization operation.

        Raises
        ------
        FileSyncConflict
            In case that a file synchronization results in a conflict.

        """
        sync_jobs(
            src=other,
            dst=self,
            strategy=strategy,
            exclude=exclude,
            doc_sync=doc_sync,
            **kwargs,
        )

    def fn(self, filename):
        """Prepend a filename with the job's workspace directory path.

        Parameters
        ----------
        filename : str
            The name of the file.

        Returns
        -------
        str
            The full workspace path of the file.

        """
        return os.path.join(self.workspace(), filename)

    def isfile(self, filename):
        """Return True if file exists in the job's workspace.

        Parameters
        ----------
        filename : str
            The name of the file.

        Returns
        -------
        bool
            True if file with filename exists in workspace.

        """
        return os.path.isfile(self.fn(filename))

    def open(self):
        """Enter the job's workspace directory.

        You can use the `Job` class as context manager:

        .. code-block:: python

            with project.open_job(my_statepoint) as job:
                # manipulate your job data

        Opening the context will switch into the job's workspace,
        leaving it will switch back to the previous working directory.

        """
        self._cwd.append(os.getcwd())
        self.init()
        logger.info(f"Enter workspace '{self.workspace()}'.")
        os.chdir(self.workspace())

    def close(self):
        """Close the job and switch to the previous working directory."""
        try:
            os.chdir(self._cwd.pop())
            logger.info("Leave workspace.")
        except IndexError:
            pass

    def __enter__(self):
        self.open()
        return self

    def __exit__(self, err_type, err_value, tb):
        self.close()
        return False

    def __setstate__(self, state):
        self.__dict__.update(state)
        self.statepoint._parent.jobs.append(self)

    def __deepcopy__(self, memo):
        cls = self.__class__
        result = cls.__new__(cls)
        memo[id(self)] = result
        for key, value in self.__dict__.items():
            setattr(result, key, deepcopy(value, memo))
        return result<|MERGE_RESOLUTION|>--- conflicted
+++ resolved
@@ -145,16 +145,12 @@
         return self._id
 
     def __hash__(self):
-<<<<<<< HEAD
-        return hash(os.path.realpath(self.workspace()))
-=======
         return hash(self.id)
 
     def __eq__(self, other):
         return (self.id == other.id) and (
-            os.path.realpath(self._wd) == os.path.realpath(other._wd)
+            os.path.realpath(self.workspace()) == os.path.realpath(other.workspace())
         )
->>>>>>> 347b99e5
 
     def __str__(self):
         """Return the job's id."""
