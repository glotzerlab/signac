# Copyright (c) 2018 The Regents of the University of Michigan
# All rights reserved.
# This software is licensed under the BSD 3-Clause License.
"""The signac Project and JobsCursor classes."""

import errno
import gzip
import json
import logging
import os
import re
import shutil
import time
import uuid
import warnings
from collections.abc import Iterable
from contextlib import contextmanager
from itertools import groupby
from multiprocessing.pool import ThreadPool
from tempfile import TemporaryDirectory
from threading import RLock

from packaging import version

from ..common.config import Config, get_config, load_config
from ..core.h5store import H5StoreManager
from ..sync import sync_projects
from ..synced_collections.backends.collection_json import BufferedJSONAttrDict
from ..version import SCHEMA_VERSION, __version__
from .collection import Collection
from .errors import (
    DestinationExistsError,
    IncompatibleSchemaVersion,
    JobsCorruptedError,
    WorkspaceError,
)
from .filterparse import _add_prefix, _root_keys, parse_filter
from .hashing import calc_id
from .job import Job
from .schema import ProjectSchema
from .utility import _mkdir_p, _nested_dicts_to_dotted_keys, _split_and_print_progress

logger = logging.getLogger(__name__)

JOB_ID_REGEX = re.compile("[a-f0-9]{32}")

# The warning used for doc filter deprecation everywhere. Don't use
# triple-quoted multi-line string to avoid inserting newlines.
# TODO: In signac 2.0, remove all docstrings for doc_filter parameters. The
# doc_filter parameters will only be preserved for backwards compatibility but
# not advertised as part of the API in signac 2.0.
DOC_FILTER_WARNING = (
    "The doc_filter argument is deprecated as of version 1.7 and will be removed "
    "in version 3.0. Users should instead use a filter with a 'doc.' prefix. For "
    "example, `doc_filter={'foo': 'bar'}` is equivalent to `filter={'doc.foo': 'bar'}`. "
    "See https://docs.signac.io/en/latest/query.html#query-namespaces for more "
    "information."
)


class _ProjectConfig(Config):
    r"""Extends the project config to make it immutable.

    Parameters
    ----------
    \*args :
        Forwarded to :class:`~signac.common.config.Config` constructor.
    \*\*kwargs :
        Forwarded to :class:`~signac.common.config.Config` constructor.

    """

    def __init__(self, *args, **kwargs):
        self._mutable = True
        super().__init__(*args, **kwargs)
        self._mutable = False

    def __setitem__(self, key, value):
        if not self._mutable:
            raise ValueError("The project configuration is immutable.")
        return super().__setitem__(key, value)


class Project:
    """The handle on a signac project.

    Application developers should usually not need to
    directly instantiate this class, but use
    :meth:`~signac.get_project` instead.

    Parameters
    ----------
    config :
        The project configuration to use. By default, it loads the first signac
        project configuration found while searching upward from the current
        working directory (Default value = None).
    _ignore_schema_version : bool
        (Default value = False).

    """

    Job = Job

    FN_DOCUMENT = "signac_project_document.json"
    "The project's document filename."

    KEY_DATA = "signac_data"
    "The project's datastore key."

    FN_CACHE = ".signac_sp_cache.json.gz"
    "The default filename for the state point cache file."

    _use_pandas_for_html_repr = True  # toggle use of pandas for html repr

    def __init__(self, config=None, _ignore_schema_version=False):
        if config is None:
            config = load_config()
        self._config = _ProjectConfig(config)
        self._lock = RLock()

        # Ensure that the project id is configured.
        try:
            self._id = str(self.config["project"])
        except KeyError:
            raise LookupError(
                "Unable to determine project id. "
                "Please verify that '{}' is a signac project path.".format(
                    os.path.abspath(self.config.get("project_dir", os.getcwd()))
                )
            )

        # Prepare root directory and workspace paths.
        # os.path is used instead of pathlib.Path for performance.
        self._root_directory = self.config["project_dir"]
        self._workspace = os.path.expandvars(
            self.config.get("workspace_dir", "workspace")
        )
        if not os.path.isabs(self._workspace):
            self._workspace = os.path.join(self._root_directory, self._workspace)

        # Prepare workspace directory.
        if not os.path.isdir(self.workspace()):
            try:
                _mkdir_p(self.workspace())
            except OSError:
                logger.error(
                    "Error occurred while trying to create "
                    "workspace directory for project {}.".format(self.id)
                )
                raise

        # Ensure that the project's data schema is supported.
        if not _ignore_schema_version:
            self._check_schema_compatibility()

        # Prepare project document
        self._document = None

        # Prepare project H5StoreManager
        self._stores = None

        # Internal caches
        self._index_cache = {}
        # Note that the state point cache is a superset of the jobs in the
        # project, and its contents cannot be invalidated. The cached mapping
        # of "id: statepoint" is valid even after a job has been removed, and
        # can be used to re-open a job by id as long as that id remains in the
        # cache.
        self._sp_cache = {}
        self._sp_cache_misses = 0
        self._sp_cache_warned = False
        self._sp_cache_miss_warning_threshold = self.config.get(
            "statepoint_cache_miss_warning_threshold", 500
        )

    def __str__(self):
        """Return the project's id."""
        return str(self.id)

    def __repr__(self):
        return "{type}.get_project({root})".format(
            type=self.__class__.__name__, root=repr(self.root_directory())
        )

    def _repr_html_(self):
        """Project details in HTML format for use in IPython environment.

        Returns
        -------
        str
            HTML containing project details.

        """
        return (
            "<p>"
            + f"<strong>Project:</strong> {self.id}<br>"
            + f"<strong>Root:</strong> {self.root_directory()}<br>"
            + f"<strong>Workspace:</strong> {self.workspace()}<br>"
            + f"<strong>Size:</strong> {len(self)}"
            + "</p>"
            + self.find_jobs()._repr_html_jobs()
        )

    def __eq__(self, other):
        return repr(self) == repr(other)

    @property
    def config(self):
        """Get project's configuration.

        The configuration is immutable once the Project is constructed. To
        modify a project configuration, use the command line or edit the
        configuration file directly.

        See :ref:`signac config <signac-cli-config>` for related command line tools.

        Returns
        -------
        :class:`~signac.contrib.project._ProjectConfig`
            Dictionary containing project's configuration.

        """
        return self._config

    def root_directory(self):
        """Return the project's root directory.

        Returns
        -------
        str
            Path of project directory.

        """
        return self._root_directory

    def workspace(self):
        """Return the project's workspace directory.

        The workspace defaults to `project_root/workspace`. Configure this
        directory with the ``'workspace_dir'`` configuration option. A relative
        path is assumed to be relative to the project's root directory.

        .. note::
            The configuration will respect environment variables,
            such as ``$HOME``.

        See :ref:`signac project -w <signac-cli-project>` for the command line equivalent.

        Returns
        -------
        str
            Path of workspace directory.

        """
        return self._workspace

    @property
    def id(self):
        """Get the project identifier.

        Returns
        -------
        str
            The project id.

        """
        return self._id

    def _check_schema_compatibility(self):
        """Check whether this project's data schema is compatible with this version.

        Raises
        ------
        :class:`~signac.errors.IncompatibleSchemaVersion`
            If the schema version is incompatible.

        """
        schema_version = version.parse(SCHEMA_VERSION)
        config_schema_version = version.parse(self.config["schema_version"])
        if config_schema_version > schema_version:
            # Project config schema version is newer and therefore not supported.
            raise IncompatibleSchemaVersion(
                "The signac schema version used by this project is '{}', but signac {} "
                "only supports up to schema version '{}'. Try updating signac.".format(
                    config_schema_version, __version__, schema_version
                )
            )
        elif config_schema_version < schema_version:
            raise IncompatibleSchemaVersion(
                "The signac schema version used by this project is '{}', but signac {} "
                "requires schema version '{}'. Please use '$ signac migrate' to "
                "irreversibly migrate this project's schema to the supported "
                "version.".format(config_schema_version, __version__, schema_version)
            )
        else:  # identical and therefore compatible
            logger.debug(
                f"The project's schema version {config_schema_version} is supported."
            )

    def min_len_unique_id(self):
        """Determine the minimum length required for a job id to be unique.

        This method's runtime scales with the number of jobs in the
        workspace.

        Returns
        -------
        int
            Minimum string length of a unique job identifier.

        """
        job_ids = list(self._find_job_ids())
        tmp = set()
        for i in range(32):
            tmp.clear()
            for _id in job_ids:
                if _id[:i] in tmp:
                    break
                else:
                    tmp.add(_id[:i])
            else:
                break
        return i

    def fn(self, filename):
        """Prepend a filename with the project's root directory path.

        Parameters
        ----------
        filename : str
            The name of the file.

        Returns
        -------
        str
            The joined path of project root directory and filename.

        """
        return os.path.join(self.root_directory(), filename)

    def isfile(self, filename):
        """Check if a filename exists in the project's root directory.

        Parameters
        ----------
        filename : str
            The name of the file.

        Returns
        -------
        bool
            True if filename exists in the project's root directory.

        """
        return os.path.isfile(self.fn(filename))

    def _reset_document(self, new_doc):
        """Reset document to new document passed.

        Parameters
        ----------
        new_doc : dict
            The new project document.

        """
        with self._lock:
            self.document.reset(new_doc)

    @property
    def document(self):
        """Get document associated with this project.

        Returns
        -------
        :class:`~signac.synced_collections.backends.collection_json.BufferedJSONAttrDict`
            The project document.

        """
        with self._lock:
            if self._document is None:
                fn_doc = os.path.join(self.root_directory(), self.FN_DOCUMENT)
                self._document = BufferedJSONAttrDict(
                    filename=fn_doc, write_concern=True
                )
        return self._document

    @document.setter
    def document(self, new_doc):
        """Setter method for document associated with this project.

        Parameters
        ----------
        new_doc : dict
            The new project document.

        """
        self._reset_document(new_doc)

    @property
    def doc(self):
        """Get document associated with this project.

        Alias for :meth:`~signac.Project.document`.

        Returns
        -------
        :class:`~signac.synced_collections.backends.collection_json.BufferedJSONAttrDict`
            The project document.

        """
        return self.document

    @doc.setter
    def doc(self, new_doc):
        """Setter method for document associated with this project.

        Parameters
        ----------
        new_doc : dict
            The new project document.

        """
        self.document = new_doc

    @property
    def stores(self):
        """Get HDF5-stores associated with this project.

        Use this property to access an HDF5 file within the project's root
        directory using the H5Store dict-like interface.

        This is an example for accessing an HDF5 file called ``'my_data.h5'``
        within the project's root directory:

        .. code-block:: python

            project.stores['my_data']['array'] = np.random((32, 4))

        This is equivalent to:

        .. code-block:: python

            H5Store(project.fn('my_data.h5'))['array'] = np.random((32, 4))

        Both the `project.stores` and the `H5Store` itself support attribute
        access. The above example could therefore also be expressed as:

        .. code-block:: python

            project.stores.my_data.array = np.random((32, 4))

        Returns
        -------
        :class:`~signac.H5StoreManager`
            The HDF5-Store manager for this project.

        """
        with self._lock:
            if self._stores is None:
                self._stores = H5StoreManager(self.root_directory())
        return self._stores

    @property
    def data(self):
        """Get data associated with this project.

        This property should be used for large array-like data, which can't be
        stored efficiently in the project document. For examples and usage, see
        `Centralized Project Data
        <https://docs.signac.io/en/latest/projects.html#centralized-project-data>`_.

        Equivalent to:

        .. code-block:: python

            return project.stores['signac_data']

        See Also
        --------
        :class:`~signac.H5Store` : Usage examples.

        Returns
        -------
        :class:`~signac.H5Store`
            An HDF5-backed datastore.

        """
        return self.stores[self.KEY_DATA]

    @data.setter
    def data(self, new_data):
        """Setter method for data associated with this project.

        Parameters
        ----------
        new_data : :class:`~signac.H5Store`
            An HDF5-backed datastore.

        """
        self.stores[self.KEY_DATA] = new_data

    def open_job(self, statepoint=None, id=None):
        """Get a job handle associated with a state point.

        This method returns the job instance associated with
        the given state point or job id.
        Opening a job by a valid state point never fails.
        Opening a job by id requires a lookup of the state point
        from the job id, which may fail if the job was not
        previously initialized.

        Parameters
        ----------
        statepoint : dict
            The job's unique set of state point parameters (Default value = None).
        id : str
            The job id (Default value = None).

        Returns
        -------
        :class:`~signac.contrib.job.Job`
            The job instance.

        Raises
        ------
        KeyError
            If the attempt to open the job by id fails.
        LookupError
            If the attempt to open the job by an abbreviated id returns more
            than one match.

        """
        if (statepoint is None) == (id is None):
            raise ValueError("Either statepoint or id must be provided, but not both.")
        if id is None:
            # Second best case (Job will update self._sp_cache on init)
            return self.Job(project=self, statepoint=statepoint)
        try:
            # Optimal case (id is in the state point cache)
            return self.Job(project=self, statepoint=self._sp_cache[id], _id=id)
        except KeyError:
            # Worst case: no state point was provided and the state point cache
            # missed. The Job will register itself in self._sp_cache when the
            # state point is accessed.
            if len(id) < 32:
                # Resolve partial job ids (first few characters) into a full job id
                job_ids = self._find_job_ids()
                matches = [_id for _id in job_ids if _id.startswith(id)]
                if len(matches) == 1:
                    id = matches[0]
                elif len(matches) > 1:
                    raise LookupError(id)
                else:
                    # By elimination, len(matches) == 0
                    raise KeyError(id)
            elif not self._contains_job_id(id):
                # id does not exist in the project data space
                raise KeyError(id)
            return self.Job(project=self, _id=id)

    def _job_dirs(self):
        """Generate ids of jobs in the workspace.

        Yields
        ------
        str
            Job id.

        """
        try:
            for d in os.listdir(self.workspace()):
                if JOB_ID_REGEX.match(d):
                    yield d
        except OSError as error:
            if error.errno == errno.ENOENT:
                if os.path.islink(self.workspace()):
                    raise WorkspaceError(
                        f"The link '{self.workspace()}' pointing to the workspace is broken."
                    )
                elif not os.path.isdir(os.path.dirname(self.workspace())):
                    logger.warning(
                        "The path to the workspace directory "
                        "('{}') does not exist.".format(
                            os.path.dirname(self.workspace())
                        )
                    )
                else:
                    logger.info(
                        f"The workspace directory '{self.workspace()}' does not exist!"
                    )
            else:
                logger.error(
                    f"Unable to access the workspace directory '{self.workspace()}'."
                )
                raise WorkspaceError(error)

    def num_jobs(self):
        """Return the number of initialized jobs.

        Returns
        -------
        int
            Count of initialized jobs.

        """
        # We simply count the the number of valid directories and avoid building a list
        # for improved performance.
        i = 0
        for i, _ in enumerate(self._job_dirs(), 1):
            pass
        return i

    __len__ = num_jobs

    def _contains_job_id(self, job_id):
        """Determine whether a job id is in the project's data space.

        Parameters
        ----------
        job_id : str
            The job id to test for initialization.

        Returns
        -------
        bool
            True if the job id is initialized for this project.

        """
        # Performance-critical path. We can rely on the project workspace and
        # job id to be well-formed, so just use str.join with os.sep instead of
        # os.path.join for speed.
        return os.path.exists(os.sep.join((self.workspace(), job_id)))

    def __contains__(self, job):
        """Determine whether a job is in the project's data space.

        Parameters
        ----------
        job : :class:`~signac.contrib.job.Job`
            The job to test for initialization.

        Returns
        -------
        bool
            True if the job is initialized for this project.

        """
        return self._contains_job_id(job.id)

    def detect_schema(self, exclude_const=False, subset=None):
        """Detect the project's state point schema.

        See :ref:`signac schema <signac-cli-schema>` for the command line equivalent.

        Parameters
        ----------
        exclude_const : bool
            Exclude all state point keys that are shared by all jobs within this project
            (Default value = False).
        subset :
            A sequence of jobs or job ids specifying a subset over which the state point
            schema should be detected (Default value = None).

        Returns
        -------
        :class:`~signac.contrib.schema.ProjectSchema`
            The detected project schema.

        """
        from .schema import _build_job_statepoint_index

        index = self._index(include_job_document=False)
        if subset is not None:
            subset = {str(s) for s in subset}
            index = [doc for doc in index if doc["_id"] in subset]
        statepoint_index = _build_job_statepoint_index(
            exclude_const=exclude_const, index=index
        )
        return ProjectSchema.detect(statepoint_index)

    def _find_job_ids(self, filter=None):
        """Find the job ids of all jobs matching the filter.

        The filter argument must be a JSON-serializable Mapping of key-value
        pairs. The ``filter`` argument can search against both job state points
        and job documents. See
        https://docs.signac.io/en/latest/query.html#query-namespaces
        for a description of supported queries.

        Parameters
        ----------
        filter : Mapping
            A mapping of key-value pairs used for the query (Default value =
            None).

        Returns
        -------
        list
            The ids of all jobs matching the filter.

        Raises
        ------
        TypeError
            If the filters are not JSON serializable.
        ValueError
            If the filters are invalid.

        """
        if not filter:
            return list(self._job_dirs())
        filter = dict(parse_filter(_add_prefix("sp.", filter)))
        if "doc" in _root_keys(filter):
            index = self._index(include_job_document=True)
        else:
            index = self._sp_index()
        return list(Collection(index, _trust=True)._find(filter))

    def find_jobs(self, filter=None, *args, **kwargs):
        """Find all jobs in the project's workspace.

        The filter argument must be a JSON-serializable Mapping of key-value
        pairs. The ``filter`` argument can search against both job state points
        and job documents. See
        https://docs.signac.io/en/latest/query.html#query-namespaces
        for a description of supported queries.

        See :ref:`signac find <signac-cli-find>` for the command line equivalent.

        Parameters
        ----------
        filter : Mapping
            A mapping of key-value pairs used for the query (Default value =
            None).

        Returns
        -------
        :class:`~signac.contrib.project.JobsCursor`
            JobsCursor of jobs matching the provided filter.

        Raises
        ------
        TypeError
            If the filters are not JSON serializable.
        ValueError
            If the filters are invalid.

        """
        doc_filter = next(iter(args), None) or kwargs.pop("doc_filter", None)
        if len(args) > 1 or len(kwargs):
            raise TypeError("Unsupported arguments were provided.")
        filter = dict(parse_filter(_add_prefix("sp.", filter)))
        if doc_filter:
            warnings.warn(DOC_FILTER_WARNING, DeprecationWarning)
            filter.update(parse_filter(_add_prefix("doc.", doc_filter)))
        return JobsCursor(self, filter)

    def __iter__(self):
        return iter(self.find_jobs())

    def groupby(self, key=None, default=None):
        """Group jobs according to one or more state point parameters.

        This method can be called on any :class:`~signac.contrib.project.JobsCursor` such as
        the one returned by :meth:`~signac.Project.find_jobs` or by iterating over a
        project.

        Examples
        --------
        .. code-block:: python

            # Group jobs by state point parameter 'a'.
            for key, group in project.groupby('a'):
                print(key, list(group))

            # Group jobs by document value 'a'.
            for key, group in project.groupby('doc.a'):
                print(key, list(group))

            # Group jobs by jobs.sp['a'] and job.document['b']
            for key, group in project.groupby('a', 'doc.b'):
                print(key, list(group))

            # Find jobs where job.sp['a'] is 1 and group them
            # by job.sp['b'] and job.sp['c'].
            for key, group in project.find_jobs({'a': 1}).groupby(('b', 'c')):
                print(key, list(group))

            # Group by job.sp['d'] and job.document['count'] using a lambda.
            for key, group in project.groupby(
                lambda job: (job.sp['d'], job.document['count'])
            ):
                print(key, list(group))

        If `key` is None, jobs are grouped by id, placing one job into each group.

        Parameters
        ----------
        key : str, iterable, or callable
            The state point grouping parameter(s) passed as a string,
            iterable of strings, or a callable that will be passed one
            argument, the job (Default value = None).
        default :
            A default value to be used when a given state point key is not
            present. The value must be sortable and is only used if not None
            (Default value = None).

        Yields
        ------
        key :
            Key identifying this group.
        group : iterable of Jobs
            Iterable of `Job` instances matching this group.

        """
        return self.find_jobs().groupby(key, default=default)

    def to_dataframe(self, *args, **kwargs):
        r"""Export the project metadata to a pandas :class:`~pandas.DataFrame`.

        The arguments to this function are forwarded to
        :meth:`~signac.contrib.project.JobsCursor.to_dataframe`.

        Parameters
        ----------
        \*args :
            Forwarded to :meth:`~signac.contrib.project.JobsCursor.to_dataframe`.
        \*\*kwargs :
            Forwarded to :meth:`~signac.contrib.project.JobsCursor.to_dataframe`.

        Returns
        -------
        :class:`~pandas.DataFrame`

        """
        return self.find_jobs().to_dataframe(*args, **kwargs)

    def _register(self, _id, statepoint):
        """Register the job state point in the project state point cache.

        Parameters
        ----------
        _id : str
            A job identifier.
        statepoint : dict
            A validated job state point.

        """
        self._sp_cache[_id] = statepoint

    def _get_statepoint_from_workspace(self, job_id):
        """Attempt to read the state point from the workspace.

        Parameters
        ----------
        job_id : str
            Identifier of the job.

        """
<<<<<<< HEAD
        # We can rely on the project workspace to be well-formed, so just use
        # str.join with os.sep instead of os.path.join for speed.
        fn_statepoint = os.sep.join((self.workspace(), job_id, self.Job.FN_STATE_POINT))
=======
        # Performance-critical path. We can rely on the project workspace, job
        # id, and state point file name to be well-formed, so just use str.join
        # with os.sep instead of os.path.join for speed.
        fn_manifest = os.sep.join((self.workspace(), job_id, self.Job.FN_MANIFEST))
>>>>>>> 420bdf0b
        try:
            with open(fn_statepoint, "rb") as statepoint_file:
                return json.loads(statepoint_file.read().decode())
        except (OSError, ValueError) as error:
            if os.path.isdir(os.sep.join((self.workspace(), job_id))):
                logger.error(
                    "Error while trying to access state point file of job '{}': '{}'.".format(
                        job_id, error
                    )
                )
                raise JobsCorruptedError([job_id])
            raise KeyError(job_id)

    def _get_statepoint(self, job_id):
        """Get the state point associated with a job id.

        The state point is retrieved from the internal cache, from
        the workspace or from a state points file.

        Parameters
        ----------
        job_id : str
            A job id to get the state point for.

        Returns
        -------
        dict
            The state point corresponding to job_id.

        Raises
        ------
        KeyError
            If the state point associated with job_id could not be found.
        :class:`signac.errors.JobsCorruptedError`
            If the state point file corresponding to job_id is inaccessible or
            corrupted.

        """
        if not self._sp_cache:
            # Triggers if no state points have been added to the cache, and all
            # the values are None.
            self._read_cache()
        try:
            # State point cache hit
            return self._sp_cache[job_id]
        except KeyError:
            # State point cache missed
            self._sp_cache_misses += 1
            if (
                not self._sp_cache_warned
                and self._sp_cache_misses > self._sp_cache_miss_warning_threshold
            ):
                logger.debug(
                    "High number of state point cache misses. Consider "
                    "to update cache with the Project.update_cache() method."
                )
                self._sp_cache_warned = True
            statepoint = self._get_statepoint_from_workspace(job_id)
            # Update the project's state point cache from this cache miss
            self._sp_cache[job_id] = statepoint
        return statepoint

    def create_linked_view(self, prefix=None, job_ids=None, path=None):
        """Create or update a persistent linked view of the selected data space.

        Similar to :meth:`~signac.Project.export_to`, this function expands the data space
        for the selected jobs, but instead of copying data will create symbolic links to the
        individual job workspace directories. This is primarily useful for browsing through
        the data space using a file-browser with human-interpretable directory paths.

        By default, the paths of the view will be based on variable state point keys as part
        of the *implicit* schema of the selected jobs that we create the view for. For example,
        creating a linked view for a data space with schema

        .. code-block:: python

            >>> print(project.detect_schema())
            {
             'foo': 'int([0, 1, 2, ..., 8, 9], 10)',
            }

        by calling ``project.create_linked_view('my_view')`` will look similar to:

        .. code-block:: bash

            my_view/foo/0/job -> workspace/b8fcc6b8f99c56509eb65568922e88b8
            my_view/foo/1/job -> workspace/b6cd26b873ae3624653c9268deff4485
            ...

        It is possible to control the paths using the ``path`` argument, which behaves in
        the exact same manner as the equivalent argument for :meth:`~signac.Project.export_to`.

        .. note::
            The behavior of this function is almost equivalent to
            ``project.export_to('my_view', copytree=os.symlink)`` with the
            major difference that view hierarchies are actually *updated*,
            meaning that invalid links are automatically removed.

        See :ref:`signac view <signac-cli-view>` for the command line equivalent.

        Parameters
        ----------
        prefix : str
            The path where the linked view will be created or updated (Default value = None).
        job_ids : iterable
            If None (the default), create the view for the complete data space,
            otherwise only for this iterable of job ids.
        path :
            The path (function) used to structure the linked data space (Default value = None).

        Returns
        -------
        dict
            A dictionary that maps the source directory paths to the linked
            directory paths.

        """
        from .linked_view import create_linked_view

        return create_linked_view(self, prefix, job_ids, path)

    def clone(self, job, copytree=shutil.copytree):
        """Clone job into this project.

        Create an identical copy of job within this project.

        See :ref:`signac clone <signac-cli-clone>` for the command line equivalent.

        Parameters
        ----------
        job : :class:`~signac.contrib.job.Job`
            The job to copy into this project.
        copytree :
             (Default value = :func:`shutil.copytree`)

        Returns
        -------
        :class:`~signac.contrib.job.Job`
            The job instance corresponding to the copied job.

        Raises
        ------
        :class:`~signac.errors.DestinationExistsError`
            In case that a job with the same id is already
            initialized within this project.

        """
        dst = self.open_job(job.statepoint())
        try:
            copytree(job.workspace(), dst.workspace())
        except OSError as error:
            if error.errno == errno.EEXIST:
                raise DestinationExistsError(dst)
            elif error.errno == errno.ENOENT:
                raise ValueError("Source job not initialized.")
            else:
                raise
        return dst

    def sync(
        self,
        other,
        strategy=None,
        exclude=None,
        doc_sync=None,
        selection=None,
        **kwargs,
    ):
        r"""Synchronize this project with the other project.

        Try to clone all jobs from the other project to this project.
        If a job is already part of this project, try to synchronize the job
        using the optionally specified strategies.

        See :ref:`signac sync <signac-cli-sync>` for the command line equivalent.

        Parameters
        ----------
        other : :class:`~signac.Project`
            The other project to synchronize this project with.
        strategy :
            A file synchronization strategy (Default value = None).
        exclude :
            Files with names matching the given pattern will be excluded
            from the synchronization (Default value = None).
        doc_sync :
            The function applied for synchronizing documents (Default value = None).
        selection :
            Only sync the given jobs (Default value = None).
        \*\*kwargs :
            This method also accepts the same keyword arguments as the
            :meth:`~signac.sync.sync_projects` function.

        Raises
        ------
        :class:`~signac.errors.DocumentSyncConflict`
            If there are conflicting keys within the project or job documents that cannot
            be resolved with the given strategy or if there is no strategy provided.
        :class:`~signac.errors.FileSyncConflict`
            If there are differing files that cannot be resolved with the given strategy
            or if no strategy is provided.
        :class:`~signac.errors.SchemaSyncConflict`
            In case that the check_schema argument is True and the detected state point
            schema of this and the other project differ.

        """
        return sync_projects(
            source=other,
            destination=self,
            strategy=strategy,
            exclude=exclude,
            doc_sync=doc_sync,
            selection=selection,
            **kwargs,
        )

    def export_to(self, target, path=None, copytree=None):
        """Export all jobs to a target location, such as a directory or a (compressed) archive file.

        Use this function in combination with :meth:`~signac.Project.find_jobs` to export only a
        select number of jobs, for example:

        .. code-block:: python

            project.find_jobs({'foo': 0}).export_to('foo_0.tar')

        The ``path`` argument enables users to control how exactly the exported data space is to be
        expanded. By default, the path-function will be based on the *implicit* schema of the
        exported jobs. For example, exporting jobs that all differ by a state point key *foo* with
        ``project.export_to('data/')``, the exported directory structure could look like this:

        .. code-block:: bash

            data/foo/0
            data/foo/1
            ...

        That would be equivalent to specifying ``path=lambda job: os.path.join('foo', job.sp.foo)``.

        Instead of a function, we can also provide a string, where fields for state point keys
        are automatically formatted. For example, the following two path arguments are equivalent:
        "foo/{foo}" and "foo/{job.sp.foo}".

        Any attribute of job can be used as a field here, so ``job.doc.bar``,
        ``job.id``, and ``job.ws`` can also be used as path fields.

        A special ``{{auto}}`` field allows us to expand the path automatically with state point
        keys that have not been specified explicitly. So, for example, one can provide
        ``path="foo/{foo}/{{auto}}"`` to specify that the path shall begin with ``foo/{foo}/``,
        but is then automatically expanded with all other state point key-value pairs. How
        key-value pairs are concatenated can be controlled *via* the format-specifier, so for
        example, ``path="{{auto:_}}"`` will generate a structure such as

        .. code-block:: bash

            data/foo_0
            data/foo_1
            ...

        Finally, providing ``path=False`` is equivalent to ``path="{job.id}"``.

        See Also
        --------
        :meth:`~signac.Project.import_from` :
            Previously exported or non-signac data spaces can be imported.

        :ref:`signac export <signac-cli-export>` :
            See signac export for the command line equivalent.

        Parameters
        ----------
        target :
            A path to a directory to export to. The target can not already exist.
            Besides directories, possible targets are tar files (`.tar`), gzipped tar files
            (`.tar.gz`), zip files (`.zip`), bzip2-compressed files (`.bz2`),
            and xz-compressed files (`.xz`).
        path :
            The path (function) used to structure the exported data space.
            This argument must either be a callable which returns a path (str) as a function
            of `job`, a string where fields are replaced using the job-state point dictionary,
            or `False`, which means that we just use the job-id as path.
            Defaults to the equivalent of ``{{auto}}``.
        copytree :
            The function used for the actual copying of directory tree
            structures. Defaults to :func:`shutil.copytree`.
            Can only be used when the target is a directory.

        Returns
        -------
        dict
            A dict that maps the source directory paths, to the target
            directory paths.

        """
        return self.find_jobs().export_to(target=target, path=path, copytree=copytree)

    def import_from(self, origin=None, schema=None, sync=None, copytree=None):
        """Import the data space located at origin into this project.

        This function will walk through the data space located at origin and will try to identify
        data space paths that can be imported as a job workspace into this project.

        The ``schema`` argument expects a function that takes a path argument and returns a state
        point dictionary. A default function is used when no argument is provided.
        The default schema function will simply look for state point files -- usually named
        ``signac_statepoint.json`` -- and then import all data located within that path into the job
        workspace corresponding to the specified state point.

        Alternatively the schema argument may be a string, that is converted into a schema function,
        for example: Providing ``foo/{foo:int}`` as schema argument means that all directories under
        ``foo/`` will be imported and their names will be interpreted as the value for ``foo``
        within the state point.

        .. tip::

            Use ``copytree=os.replace`` or ``copytree=shutil.move`` to move dataspaces on import
            instead of copying them.

            Warning: Imports can fail due to conflicts. Moving data instead of copying may
            therefore lead to inconsistent states and users are advised to apply caution.

        See Also
        --------
        :meth:`~signac.Project.export_to` : Export the project data space.

        :ref:`signac import <signac-cli-import>` :
            See signac import for the command line equivalent.

        Parameters
        ----------
        origin :
            The path to the data space origin, which is to be imported. This may be a path to
            a directory, a zip file, or a tarball archive (Default value = None).
        schema :
            An optional schema function, which is either a string or a function that accepts a
            path as its first and only argument and returns the corresponding state point as dict.
            (Default value = None).
        sync :
            If ``True``, the project will be synchronized with the imported data space. If a
            dict of keyword arguments is provided, the arguments will be used for
            :meth:`~signac.Project.sync` (Default value = None).
        copytree :
            Specify which exact function to use for the actual copytree operation.
            Defaults to :func:`shutil.copytree`.

        Returns
        -------
        dict
            A dict that maps the source directory paths to the target directory paths.

        """
        from .import_export import import_into_project

        if sync:
            with self.temporary_project() as tmp_project:
                ret = tmp_project.import_from(origin=origin, schema=schema)
                if sync is True:
                    self.sync(other=tmp_project)
                else:
                    self.sync(other=tmp_project, **sync)
                return ret

        return dict(
            import_into_project(
                origin=origin, project=self, schema=schema, copytree=copytree
            )
        )

    def check(self):
        """Check the project's workspace for corruption.

        Raises
        ------
        :class:`signac.errors.JobsCorruptedError`
            When one or more jobs are identified as corrupted.

        """
        corrupted = []
        logger.info("Checking workspace for corruption...")
        for job_id in self._find_job_ids():
            try:
                statepoint = self._get_statepoint(job_id)
                if calc_id(statepoint) != job_id:
                    corrupted.append(job_id)
                else:
                    self.open_job(statepoint).init()
            except JobsCorruptedError as error:
                corrupted.extend(error.job_ids)
        if corrupted:
            logger.error(
                "At least one job appears to be corrupted. Call Project.repair() "
                "to try to fix errors."
            )
            raise JobsCorruptedError(corrupted)

    def repair(self, job_ids=None):
        """Attempt to repair the workspace after it got corrupted.

        This method will attempt to repair lost or corrupted job state point
        files using a state point cache.

        Parameters
        ----------
        job_ids :
            An iterable of job ids that should get repaired. Defaults to all jobs.

        Raises
        ------
        :class:`signac.errors.JobsCorruptedError`
            When one or more corrupted job could not be repaired.

        """
        if job_ids is None:
            job_ids = self._find_job_ids()

        # Load internal cache from all available external sources.
        self._read_cache()

        corrupted = []
        for job_id in job_ids:
            try:
                # First, check if we can look up the state point.
                statepoint = self._get_statepoint(job_id)
                # Check if state point and id correspond.
                correct_id = calc_id(statepoint)
                if correct_id != job_id:
                    logger.warning(
                        "The job id of job '{}' is incorrect; "
                        "it should be '{}'.".format(job_id, correct_id)
                    )
                    invalid_wd = os.path.join(self.workspace(), job_id)
                    correct_wd = os.path.join(self.workspace(), correct_id)
                    try:
                        os.replace(invalid_wd, correct_wd)
                    except OSError as error:
                        logger.critical(
                            "Unable to fix location of job with "
                            " id '{}': '{}'.".format(job_id, error)
                        )
                        corrupted.append(job_id)
                        continue
                    else:
                        logger.info("Moved job to correct workspace.")

                job = self.open_job(statepoint)
            except KeyError:
                logger.critical(
                    f"Unable to look up state point for job with id '{job_id}'."
                )
                corrupted.append(job_id)
            else:
                try:
                    # Try to reinitialize the job (triggers state point file check).
                    job.init()
                except Exception as error:
                    logger.error(
                        "Error during initialization of job with "
                        "id '{}': '{}'.".format(job_id, error)
                    )
                    try:  # Attempt to fix the job state point file.
                        job.init(force=True)
                    except Exception as error2:
                        logger.critical(
                            f"Unable to force init job with id '{job_id}': '{error2}'."
                        )
                        corrupted.append(job_id)
        if corrupted:
            raise JobsCorruptedError(corrupted)

    def _sp_index(self):
        """Update and return the state point index cache.

        Returns
        -------
        dict
            Dictionary containing ids and state points in the cache.

        """
        job_ids = set(self._job_dirs())
        to_add = job_ids.difference(self._index_cache)
        to_remove = set(self._index_cache).difference(job_ids)
        for _id in to_remove:
            del self._index_cache[_id]
        for _id in to_add:
            self._index_cache[_id] = dict(sp=self._get_statepoint(_id), _id=_id)
        return self._index_cache.values()

    def _build_index(self, include_job_document=False):
        """Generate a basic state point index.

        Parameters
        ----------
        include_job_document : bool
            Whether to include the job document in the index (Default value =
            False).

        """
        wd = self.workspace() if self.Job is Job else None
        for _id in self._find_job_ids():
            doc = dict(_id=_id, sp=self._get_statepoint(_id))
            if include_job_document:
                if wd is None:
                    doc["doc"] = self.open_job(id=_id).document
                else:  # use optimized path
                    try:
                        with open(
                            os.path.join(wd, _id, self.Job.FN_DOCUMENT), "rb"
                        ) as file:
                            doc["doc"] = json.loads(file.read().decode())
                    except OSError as error:
                        if error.errno != errno.ENOENT:
                            raise
            yield doc

    def _update_in_memory_cache(self):
        """Update the in-memory state point cache to reflect the workspace."""
        logger.debug("Updating in-memory cache...")
        start = time.time()
        job_ids = set(self._job_dirs())
        cached_ids = set(self._sp_cache)
        to_add = job_ids.difference(cached_ids)
        to_remove = cached_ids.difference(job_ids)
        if to_add or to_remove:
            for _id in to_remove:
                del self._sp_cache[_id]

            def _add(_id):
                self._sp_cache[_id] = self._get_statepoint_from_workspace(_id)

            to_add_chunks = _split_and_print_progress(
                iterable=list(to_add),
                num_chunks=max(1, min(100, int(len(to_add) / 1000))),
                write=logger.info,
                desc="Read metadata: ",
            )

            with ThreadPool() as pool:
                for chunk in to_add_chunks:
                    pool.map(_add, chunk)

            delta = time.time() - start
            logger.debug(f"Updated in-memory cache in {delta:.3f} seconds.")
            return to_add, to_remove
        else:
            logger.debug("In-memory cache is up to date.")

    def _remove_persistent_cache_file(self):
        """Remove the persistent cache file (if it exists)."""
        try:
            os.remove(self.fn(self.FN_CACHE))
        except OSError as error:
            if error.errno != errno.ENOENT:
                raise error

    def update_cache(self):
        """Update the persistent state point cache.

        This function updates a persistent state point cache, which
        is stored in the project root directory. Most data space operations,
        including iteration and filtering or selection are expected
        to be significantly faster after calling this function, especially
        for large data spaces.

        """
        logger.info("Update cache...")
        start = time.time()
        cache = self._read_cache()
        cached_ids = set(self._sp_cache)
        self._update_in_memory_cache()
        if cache is None or set(cache) != cached_ids:
            fn_cache = self.fn(self.FN_CACHE)
            fn_cache_tmp = fn_cache + "~"
            try:
                with gzip.open(fn_cache_tmp, "wb") as cachefile:
                    cachefile.write(json.dumps(self._sp_cache).encode())
            except OSError:  # clean-up
                try:
                    os.remove(fn_cache_tmp)
                except OSError:
                    pass
                raise
            else:
                os.replace(fn_cache_tmp, fn_cache)
            delta = time.time() - start
            logger.info(f"Updated cache in {delta:.3f} seconds.")
            return len(self._sp_cache)
        else:
            logger.info("Cache is up to date.")

    def _read_cache(self):
        """Read the persistent state point cache (if available)."""
        logger.debug("Reading cache...")
        start = time.time()
        try:
            with gzip.open(self.fn(self.FN_CACHE), "rb") as cachefile:
                cache = json.loads(cachefile.read().decode())
            self._sp_cache.update(cache)
        except OSError as error:
            if error.errno != errno.ENOENT:
                raise
            logger.debug("No cache file found.")
        else:
            delta = time.time() - start
            logger.debug(f"Read cache in {delta:.3f} seconds.")
            return cache

    def _index(self, *, include_job_document=True):
        r"""Generate an index of the project's workspace.

        This generator function indexes every file in the project's
        workspace until the specified `depth`.
        The job document if it exists, is always indexed, other
        files need to be specified with the formats argument.

        See :ref:`signac project -i <signac-cli-project>` for the command line equivalent.

        Parameters
        ----------
        formats : str, dict
            The format definitions as a pattern string (e.g. ``r'.*\.txt'``)
            or a mapping from pattern strings to formats (e.g.
            ``'TextFile'``). If None, only the job document is indexed
            (Default value = None).
        depth : int
            Specifies the crawling depth. A value of 0 means no limit
            (Default value = 0).
        skip_errors : bool
            Skip all errors which occur during indexing. This is useful when
            trying to repair a broken workspace (Default value = False).
        include_job_document : bool
            Include the contents of job documents (Default value = True).

        Yields
        ------
        dict
            Index document.

        """
        root = self.workspace()

        def _full_doc(doc):
            """Add `signac_id` and `root` to the index document.

            Parameters
            ----------
            doc : dict
                Index document.

            Returns
            -------
            dict
                Modified index document.

            """
            doc["signac_id"] = doc["_id"]
            doc["root"] = root
            return doc

        docs = self._build_index(include_job_document=include_job_document)
        docs = map(_full_doc, docs)
        for doc in docs:
            yield doc

    @contextmanager
    def temporary_project(self, name=None, dir=None):
        """Context manager for the initialization of a temporary project.

        The temporary project is by default created within the root project's
        workspace to ensure that they share the same file system. This is an example
        for how this method can be used for the import and synchronization of
        external data spaces.

        .. code-block:: python

            with project.temporary_project() as tmp_project:
                tmp_project.import_from('/data')
                project.sync(tmp_project)

        Parameters
        ----------
        name : str
            An optional name for the temporary project.
            Defaults to a unique random string.
        dir : str
            Optionally specify where the temporary project root directory is to be
            created. Defaults to the project's workspace directory.

        Returns
        -------
        :class:`~signac.Project`
            An instance of :class:`~signac.Project`.

        """
        if name is None:
            name = os.path.join(self.id, str(uuid.uuid4()))
        if dir is None:
            dir = self.workspace()
        _mkdir_p(self.workspace())  # ensure workspace exists
        with TemporaryProject(name=name, cls=type(self), dir=dir) as tmp_project:
            yield tmp_project

    @classmethod
    def init_project(cls, name, root=None, workspace=None, make_dir=True):
        """Initialize a project with the given name.

        It is safe to call this function multiple times with the same
        arguments. However, a `RuntimeError` is raised if an existing project
        configuration would conflict with the provided initialization
        parameters.

        See :ref:`signac init <signac-cli-init>` for the command line equivalent.

        Parameters
        ----------
        name : str
            The name of the project to initialize.
        root : str
            The root directory for the project.
            Defaults to the current working directory.
        workspace : str
            The workspace directory for the project.
            Defaults to a subdirectory ``workspace`` in the project root.
        make_dir : bool
            Create the project root directory if it does not exist yet
            (Default value = True).

        Returns
        -------
        :class:`~signac.Project`
            Initialized project, an instance of :class:`~signac.Project`.

        Raises
        ------
        RuntimeError
            If the project root path already contains a conflicting project
            configuration.

        """
        if root is None:
            root = os.getcwd()
        try:
            project = cls.get_project(root=root, search=False)
        except LookupError:
            fn_config = os.path.join(root, "signac.rc")
            if make_dir:
                _mkdir_p(os.path.dirname(fn_config))
            config = get_config(fn_config)
            config["project"] = name
            if workspace is not None:
                config["workspace_dir"] = workspace
            config["schema_version"] = SCHEMA_VERSION
            config.write()
            project = cls.get_project(root=root)
            assert project.id == str(name)
            return project
        else:
            if project.id != str(name) or (
                workspace is not None
                and os.path.realpath(workspace) != os.path.realpath(project.workspace())
            ):
                raise RuntimeError(
                    "Failed to initialize project '{}'. Path '{}' already "
                    "contains a conflicting project configuration.".format(
                        name, os.path.abspath(root)
                    )
                )
            return project

    @classmethod
    def get_project(cls, root=None, search=True, **kwargs):
        r"""Find a project configuration and return the associated project.

        Parameters
        ----------
        root : str
            The starting point to search for a project, defaults to the
            current working directory.
        search : bool
            If True, search for project configurations inside and above
            the specified root directory, otherwise only return projects
            with a root directory identical to the specified root argument
            (Default value = True).
        \*\*kwargs :
            Optional keyword arguments that are forwarded to the
            :class:`.Project` class constructor.

        Returns
        -------
        :class:`~signac.Project`
            An instance of :class:`~signac.Project`.

        Raises
        ------
        LookupError
            When project configuration cannot be found.

        """
        if root is None:
            root = os.getcwd()
        config = load_config(root=root, local=False)
        if "project" not in config or (
            not search
            and os.path.realpath(config["project_dir"]) != os.path.realpath(root)
        ):
            raise LookupError(
                "Unable to determine project id for path '{}'.".format(
                    os.path.abspath(root)
                )
            )

        return cls(config=config, **kwargs)

    @classmethod
    def get_job(cls, root=None):
        """Find a Job in or above the current working directory (or provided path).

        Parameters
        ----------
        root : str
            The job root directory.
            If no root directory is given, the current working directory is
            assumed to be the job directory (Default value = None).

        Returns
        -------
        :class:`~signac.contrib.job.Job`
            The job instance.

        Raises
        ------
        LookupError
            When job cannot be found.

        """
        if root is None:
            root = os.getcwd()
        root = os.path.abspath(root)

        # Ensure the root path exists, which is not guaranteed by the regex match
        if not os.path.exists(root):
            raise LookupError(f"Path does not exist: '{root}'.")

        # Find the last match instance of a job id
        results = list(re.finditer(JOB_ID_REGEX, root))
        if len(results) == 0:
            raise LookupError(f"Could not find a job id in path '{root}'.")
        match = results[-1]
        job_id = match.group(0)
        job_root = root[: match.end()]

        # Find a project *above* the root directory (avoid finding nested projects)
        project = cls.get_project(os.path.join(job_root, os.pardir))

        # Return the matched job id from the found project
        return project.open_job(id=job_id)

    def __getstate__(self):
        state = dict(self.__dict__)
        # Locks are not pickleable and must be removed from the state
        del state["_lock"]
        return state

    def __setstate__(self, state):
        # Locks are not pickleable and must be added back to the state
        state["_lock"] = RLock()
        self.__dict__.update(state)


@contextmanager
def TemporaryProject(name=None, cls=None, **kwargs):
    r"""Context manager for the generation of a temporary project.

    This is a factory function that creates a Project within a temporary directory
    and must be used as context manager, for example like this:

    .. code-block:: python

        with TemporaryProject() as tmp_project:
            tmp_project.import_from('/data')

    Parameters
    ----------
    name : str
        An optional name for the temporary project.
        Defaults to a unique random string.
    cls :
        The class of the temporary project.
        Defaults to :class:`~signac.Project`.
    \*\*kwargs :
        Optional keyword arguments that are forwarded to the TemporaryDirectory class
        constructor, which is used to create a temporary root directory.

    Yields
    ------
    :class:`~signac.Project`
        An instance of :class:`~signac.Project`.

    """
    if name is None:
        name = str(uuid.uuid4())
    if cls is None:
        cls = Project
    with TemporaryDirectory(**kwargs) as tmp_dir:
        yield cls.init_project(name=name, root=tmp_dir)


def _skip_errors(iterable, log=print):
    """Skip errors.

    Parameters
    ----------
    iterable : dict
        An iterable.
    log : callable
        The function to call when logging errors (Default value = print)

    Yields
    ------
    Elements from the iterable, with exceptions ignored.

    """
    while True:
        try:
            yield next(iterable)
        except StopIteration:
            return
        except Exception as error:
            log(error)


class _JobsCursorIterator:
    """Iterator for JobsCursor."""

    def __init__(self, project, ids):
        self._project = project
        self._ids = ids
        self._ids_iterator = iter(ids)

    def __next__(self):
        return self._project.open_job(id=next(self._ids_iterator))

    def __iter__(self):
        return type(self)(self._project, self._ids)


class JobsCursor:
    """An iterator over a search query result.

    Application developers should not directly instantiate this class, but
    use :meth:`~signac.Project.find_jobs` instead.

    Enables simple iteration and grouping operations.

    Parameters
    ----------
    project : :class:`~signac.Project`
        Project handle.
    filter : Mapping
        A mapping of key-value pairs used for the query (Default value = None).

    """

    _use_pandas_for_html_repr = True  # toggle use of pandas for html repr

    def __init__(self, project, filter=None):
        self._project = project
        self._filter = filter

        # Replace empty filters with None for performance
        if self._filter == {}:
            self._filter = None

        # This private attribute allows us to implement the deprecated
        # next() method for this class.
        self._next_iter = None

    def __eq__(self, other):
        return self._project == other._project and self._filter == other._filter

    def __len__(self):
        # Highly performance critical code path!!
        if self._filter:
            # We use the standard function for determining job ids if and only if
            # any of the two filter is provided.
            return len(self._project._find_job_ids(self._filter))
        else:
            # Without filters, we can simply return the length of the whole project.
            return len(self._project)

    def __contains__(self, job):
        """Determine whether a job is in this cursor.

        Parameters
        ----------
        job : :class:`~signac.contrib.job.Job`
            The job to check.

        Returns
        -------
        bool
            True if the job matches the filter criteria and is initialized for this project.

        """
        if job not in self._project:
            # Exit early if the job is not in the project. This is O(1).
            return False
        if self._filter:
            # We use the standard function for determining job ids if a filter
            # is provided. This is O(N) and could be optimized by caching the
            # ids of state points that match a state point filter. Caching the
            # matches for a document filter is not safe because the document
            # can change.
            return job.id in self._project._find_job_ids(self._filter)
        # Without filters, we can simply check if the job is in the project.
        # By the early-exit condition, we know the job must be contained.
        return True

    def __iter__(self):
        # Code duplication here for improved performance.
        return _JobsCursorIterator(
            self._project, self._project._find_job_ids(self._filter)
        )

    def groupby(self, key=None, default=None):
        """Group jobs according to one or more state point parameters.

        This method can be called on any :class:`~signac.contrib.project.JobsCursor` such as
        the one returned by :meth:`~signac.Project.find_jobs` or by iterating over a
        project.

        Examples
        --------
        .. code-block:: python

            # Group jobs by state point parameter 'a'.
            for key, group in project.groupby('a'):
                print(key, list(group))

            # Group jobs by document value 'a'.
            for key, group in project.groupby('doc.a'):
                print(key, list(group))

            # Group jobs by jobs.sp['a'] and job.document['b']
            for key, group in project.groupby('a', 'doc.b'):
                print(key, list(group))

            # Find jobs where job.sp['a'] is 1 and group them
            # by job.sp['b'] and job.sp['c'].
            for key, group in project.find_jobs({'a': 1}).groupby(('b', 'c')):
                print(key, list(group))

            # Group by job.sp['d'] and job.document['count'] using a lambda.
            for key, group in project.groupby(
                lambda job: (job.sp['d'], job.document['count'])
            ):
                print(key, list(group))

        If `key` is None, jobs are grouped by id, placing one job into each group.

        Parameters
        ----------
        key : str, iterable, or callable
            The state point grouping parameter(s) passed as a string,
            iterable of strings, or a callable that will be passed one
            argument, the job (Default value = None).
        default :
            A default value to be used when a given state point key is not
            present. The value must be sortable and is only used if not None
            (Default value = None).

        Yields
        ------
        key :
            Key identifying this group.
        group : iterable of Jobs
            Iterable of `Job` instances matching this group.

        """
        _filter = self._filter

        if default is not None and not isinstance(key, (str, Iterable)):
            warnings.warn(
                "The default parameter is ignored for grouping except "
                "when grouping by a (list of) string key(s)."
            )

        def _strip_prefix(key):
            """Strip the prefix, if it is present.

            Implicit and explicit sp prefixes are equivalent and can be treated
            identically for this purpose.
            """
            return key.split(".", 1)[-1]

        def _is_doc_key(key):
            """Check if a key is a document key."""
            return "." in key and key.split(".", 1)[0] == "doc"

        if isinstance(key, str):
            stripped_key = _strip_prefix(key)

            if default is None:
                if _filter is None:
                    _filter = {key: {"$exists": True}}
                else:
                    _filter = {"$and": [{key: {"$exists": True}}, _filter]}

                if _is_doc_key(key):

                    def keyfunction(job):
                        return job.document[stripped_key]

                else:

                    def keyfunction(job):
                        return job.sp[stripped_key]

            else:
                if _is_doc_key(key):

                    def keyfunction(job):
                        return job.document.get(stripped_key, default)

                else:

                    def keyfunction(job):
                        return job.sp.get(stripped_key, default)

        elif isinstance(key, Iterable):
            sp_keys = []
            doc_keys = []
            for k in key:
                if _is_doc_key(k):
                    doc_keys.append(_strip_prefix(k))
                else:
                    sp_keys.append(_strip_prefix(k))

            if default is None:
                if _filter is None:
                    _filter = {k: {"$exists": True} for k in key}
                else:
                    _filter = {"$and": [{k: {"$exists": True} for k in key}, _filter]}

                def keyfunction(job):
                    return tuple(
                        [job.sp[k] for k in sp_keys]
                        + [job.document[k] for k in doc_keys]
                    )

            else:

                def keyfunction(job):
                    return tuple(
                        [job.sp.get(k, default) for k in sp_keys]
                        + [job.document.get(k, default) for k in doc_keys]
                    )

        elif key is None:
            # Must return a type that can be ordered with <, >
            def keyfunction(job):
                return str(job)

        else:
            # Pass the job document to a callable
            keyfunction = key

        return groupby(
            sorted(
                iter(self._project.find_jobs(_filter)),
                key=keyfunction,
            ),
            key=keyfunction,
        )

    def export_to(self, target, path=None, copytree=None):
        """Export all jobs to a target location, such as a directory or a (zipped) archive file.

        See Also
        --------
        :meth:`~signac.Project.export_to` : For full details on how to use this function.

        Parameters
        ----------
        target : str
            A path to a directory or archive file to export to.
        path : str or callable
            The path (function) used to structure the exported data space
            (Default value = None).
        copytree : callable
            The function used for copying of directory tree structures.
            Defaults to :func:`shutil.copytree`. Can only be used when the
            target is a directory (Default value = None).

        Returns
        -------
        dict
            A dictionary that maps the source directory paths to the target
            directory paths.

        """
        from .import_export import export_jobs

        return dict(
            export_jobs(jobs=list(self), target=target, path=path, copytree=copytree)
        )

    def to_dataframe(
        self, sp_prefix="sp.", doc_prefix="doc.", usecols=None, flatten=False
    ):
        """Convert the selection of jobs to a pandas :class:`~pandas.DataFrame`.

        This function exports the job metadata to a
        :py:class:`pandas.DataFrame`. All state point and document keys are
        prefixed by default to be able to distinguish them.

        Parameters
        ----------
        sp_prefix : str, optional
            Prefix state point keys with the given string. Defaults to "sp.".
        doc_prefix : str, optional
            Prefix document keys with the given string. Defaults to "doc.".
        usecols : list-like or callable, optional
            Used to select a subset of columns. If list-like, must contain
            strings corresponding to the column names that should be included.
            For example, ``['sp.a', 'doc.notes']``. If callable, the column
            will be included if the function called on the column name returns
            True. For example, ``lambda x: 'sp.' in x``. Defaults to ``None``,
            which uses all columns from the state point and document. Note
            that this filter is applied *after* the doc and sp prefixes are
            added to the column names.
        flatten : bool, optional
            Whether nested state points or document keys should be flattened.
            If True, ``{'a': {'b': 'c'}}`` becomes a column named ``a.b`` with
            value ``c``. If False, it becomes a column named ``a`` with value
            ``{'b': 'c'}``. Defaults to ``False``.

        Returns
        -------
        :class:`~pandas.DataFrame`
            A pandas DataFrame with all job metadata.

        """
        import pandas

        if usecols is None:

            def usecols(column):
                return True

        elif not callable(usecols):
            included_columns = set(usecols)

            def usecols(column):
                return column in included_columns

        def _flatten(d):
            return dict(_nested_dicts_to_dotted_keys(d)) if flatten else d

        def _export_sp_and_doc(job):
            """Prefix and filter state point and document keys.

            Parameters
            ----------
            job : :class:`~signac.contrib.job.Job`
                The job instance.

            Yields
            ------
            tuple
                tuple with prefixed state point or document key and values.

            """
            for key, value in _flatten(job.statepoint).items():
                prefixed_key = sp_prefix + key
                if usecols(prefixed_key):
                    yield prefixed_key, value
            for key, value in _flatten(job.doc).items():
                prefixed_key = doc_prefix + key
                if usecols(prefixed_key):
                    yield prefixed_key, value

        return pandas.DataFrame.from_dict(
            data={job.id: dict(_export_sp_and_doc(job)) for job in self},
            orient="index",
        ).infer_objects()

    def __repr__(self):
        return "{type}(project={project}, filter={filter})".format(
            type=self.__class__.__name__,
            project=repr(self._project),
            filter=repr(self._filter),
        )

    def _repr_html_jobs(self):
        """Jobs representation as HTML.

        Returns
        -------
        str
            HTML representation of jobs.

        """
        html = ""
        len_self = len(self)
        try:
            if len_self > 100:
                raise RuntimeError  # too large
            if self._use_pandas_for_html_repr:
                import pandas
            else:
                raise RuntimeError
        except ImportError:
            warnings.warn("Install pandas for a pretty representation of jobs.")
            html += f"<br/><strong>{len_self}</strong> job(s) found"
        except RuntimeError:
            html += f"<br/><strong>{len_self}</strong> job(s) found"
        else:
            with pandas.option_context("display.max_rows", 20):
                html += self.to_dataframe()._repr_html_()
        return html

    def _repr_html_(self):
        """Return an HTML representation of JobsCursor.

        Returns
        -------
        str
            HTML representation of jobs.

        """
        return repr(self) + self._repr_html_jobs()


def init_project(name, root=None, workspace=None, make_dir=True):
    """Initialize a project with the given name.

    It is safe to call this function multiple times with the same arguments.
    However, a `RuntimeError` is raised if an existing project configuration
    would conflict with the provided initialization parameters.

    Parameters
    ----------
    name : str
        The name of the project to initialize.
    root : str
        The root directory for the project.
        Defaults to the current working directory.
    workspace : str
        The workspace directory for the project.
        Defaults to a subdirectory ``workspace`` in the project root.
    make_dir : bool
        Create the project root directory, if it does not exist yet (Default
        value = True).

    Returns
    -------
    :class:`~signac.Project`
        The initialized project instance.

    Raises
    ------
    RuntimeError
        If the project root path already contains a conflicting project
        configuration.

    """
    return Project.init_project(
        name=name, root=root, workspace=workspace, make_dir=make_dir
    )


def get_project(root=None, search=True, **kwargs):
    r"""Find a project configuration and return the associated project.

    Parameters
    ----------
    root : str
        The starting point to search for a project, defaults to the current
        working directory.
    search : bool
        If True, search for project configurations inside and above the
        specified root directory, otherwise only return projects with a root
        directory identical to the specified root argument (Default value =
        True).
    \*\*kwargs :
        Optional keyword arguments that are forwarded to
        :meth:`~signac.Project.get_project`.

    Returns
    -------
    :class:`~signac.Project`
        An instance of :class:`~signac.Project`.

    Raises
    ------
    LookupError
        If no project configuration can be found.

    """
    return Project.get_project(root=root, search=search, **kwargs)


def get_job(root=None):
    """Find a Job in or above the current working directory (or provided path).

    Parameters
    ----------
    root : str
        The job root directory.
        If no root directory is given, the current working directory is
        assumed to be within the current job workspace directory (Default value = None).

    Returns
    -------
    :class:`~signac.contrib.job.Job`
        Job handle.

    Raises
    ------
    LookupError
        If this job cannot be found.

    Examples
    --------
    When the current directory is a job workspace directory:

    >>> signac.get_job()
    signac.contrib.job.Job(project=..., statepoint={...})

    """
    return Project.get_job(root=root)<|MERGE_RESOLUTION|>--- conflicted
+++ resolved
@@ -856,16 +856,10 @@
             Identifier of the job.
 
         """
-<<<<<<< HEAD
-        # We can rely on the project workspace to be well-formed, so just use
-        # str.join with os.sep instead of os.path.join for speed.
-        fn_statepoint = os.sep.join((self.workspace(), job_id, self.Job.FN_STATE_POINT))
-=======
         # Performance-critical path. We can rely on the project workspace, job
         # id, and state point file name to be well-formed, so just use str.join
         # with os.sep instead of os.path.join for speed.
-        fn_manifest = os.sep.join((self.workspace(), job_id, self.Job.FN_MANIFEST))
->>>>>>> 420bdf0b
+        fn_manifest = os.sep.join((self.workspace(), job_id, self.Job.FN_STATE_POINT))
         try:
             with open(fn_statepoint, "rb") as statepoint_file:
                 return json.loads(statepoint_file.read().decode())
