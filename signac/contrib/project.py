# Copyright (c) 2018 The Regents of the University of Michigan
# All rights reserved.
# This software is licensed under the BSD 3-Clause License.
import os
import stat
import re
import logging
import warnings
import errno
import uuid
import gzip
import time
from collections.abc import Iterable
from contextlib import contextmanager
from deprecation import deprecated
from itertools import groupby
from multiprocessing.pool import ThreadPool
from tempfile import TemporaryDirectory
from packaging import version

from ..version import __version__, SCHEMA_VERSION
from .. import syncutil
from ..core import json
from ..core.jsondict import JSONDict
from ..core.h5store import H5StoreManager
from .collection import Collection
from ..common.config import get_config, load_config, Config
from ..sync import sync_projects
from .job import Job
from .hashing import calc_id
from .indexing import SignacProjectCrawler
from .indexing import MasterCrawler
from .utility import _mkdir_p, split_and_print_progress
from .schema import ProjectSchema
from .errors import WorkspaceError
from .errors import DestinationExistsError
from .errors import JobsCorruptedError
<<<<<<< HEAD
from .filterparse import parse_filter, _root_keys
if six.PY2:
    from collections import Mapping, Iterable
else:
    from collections.abc import Mapping, Iterable
=======
from .errors import IncompatibleSchemaVersion
>>>>>>> b21bdebc

logger = logging.getLogger(__name__)

JOB_ID_REGEX = re.compile('[a-f0-9]{32}')

ACCESS_MODULE_MINIMAL = """import signac

def get_indexes(root):
    yield signac.get_project(root).index()
"""

ACCESS_MODULE_MASTER = """#!/usr/bin/env python
# -*- coding: utf-8 -*-
import signac

def get_indexes(root):
    yield signac.get_project(root).index()

if __name__ == '__main__':
    with signac.Collection.open('index.txt') as index:
        signac.export(signac.index(), index, update=True)
"""


class JobSearchIndex(object):
    """Search for specific jobs with filters.

    The JobSearchIndex allows to search for job_ids,
    that are part of an index, which match specific
    statepoint filters or job document filters.

    :param index: A document index.
    """

    def __init__(self, index, _trust=False):
        self._collection = Collection(index, _trust=_trust)

    def __len__(self):
        return len(self._collection)

<<<<<<< HEAD
    def find_job_ids(self, filter=None):
        """Find the job_ids of all jobs matching the filters.

        The optional filter arguments must be a Mapping of key-value
        pairs and JSON serializable.

        :param filter: A mapping of key-value pairs that all
            indexed job statepoints are compared against.
        :type filter: Mapping
        :param doc_filter: A mapping of key-value pairs that all
            indexed job documents are compared against.
        :yields: The ids of all indexed jobs matching both filters.
        :raise TypeError: If the filters are not JSON serializable.
        :raises ValueError: If the filters are invalid.
        :raises RuntimeError: If the filters are not supported
            by the index.
        """
=======
    def _resolve_statepoint_filter(self, q):
        for k, v in q.items():
            if k in ('$and', '$or'):
                if not isinstance(v, list) or isinstance(v, tuple):
                    raise ValueError(
                        "The argument to a logical operator must be a sequence (e.g. a list)!")
                yield k, [dict(self._resolve_statepoint_filter(i)) for i in v]
            else:
                yield 'statepoint.{}'.format(k), v

    def find_job_ids(self, filter=None, doc_filter=None):
        if filter:
            filter = dict(self._resolve_statepoint_filter(filter))
            if doc_filter:
                filter.update(doc_filter)
        elif doc_filter:
            filter = doc_filter
>>>>>>> b21bdebc
        return self._collection._find(filter)


class _ProjectConfig(Config):
    """Extends the project config to make it immutable."""
    def __init__(self, *args, **kwargs):
        self._mutable = True
        super(_ProjectConfig, self).__init__(*args, **kwargs)
        self._mutable = False

    def __setitem__(self, key, value):
        if not self._mutable:
            warnings.warn("Modifying the project configuration after project "
                          "initialization is deprecated as of version 1.3 and "
                          "will be removed in version 2.0.",
                          DeprecationWarning)

            assert version.parse(__version__) < version.parse("2.0")
        return super(_ProjectConfig, self).__setitem__(key, value)


class Project(object):
    """The handle on a signac project.

    Application developers should usually not need to
    directly instantiate this class, but use
    :func:`signac.get_project` instead."""
    Job = Job

    FN_DOCUMENT = 'signac_project_document.json'
    "The project's document filename."

    KEY_DATA = 'signac_data'
    "The project's datastore key."

    FN_STATEPOINTS = 'signac_statepoints.json'
    "The default filename to read from and write statepoints to."

    FN_CACHE = '.signac_sp_cache.json.gz'
    "The default filename for the state point cache file."

    _use_pandas_for_html_repr = True  # toggle use of pandas for html repr

    def __init__(self, config=None, _ignore_schema_version=False):
        if config is None:
            config = load_config()
        self._config = _ProjectConfig(config)

        # Ensure that the project id is configured.
        if self.id is None:
            raise LookupError(
                "Unable to determine project id. "
                "Please verify that '{}' is a signac project path.".format(
                    os.path.abspath(self.config.get('project_dir', os.getcwd()))))

        # Ensure that the project's data schema is supported.
        if not _ignore_schema_version:
            self._check_schema_compatibility()

        # Prepare project document
        self._fn_doc = os.path.join(self._rd, self.FN_DOCUMENT)
        self._document = None

        # Prepare project h5-stores
        self._stores = H5StoreManager(self._rd)

        # Prepare Workspace Directory
        if not os.path.isdir(self._wd):
            try:
                _mkdir_p(self._wd)
            except OSError:
                logger.error(
                    "Error occurred while trying to create "
                    "workspace directory for project {}.".format(self.id))
                raise

        # Internal caches
        self._index_cache = dict()
        self._sp_cache = dict()
        self._sp_cache_misses = 0
        self._sp_cache_warned = False
        self._sp_cache_miss_warning_threshold = self._config.get(
            'statepoint_cache_miss_warning_threshold', 500)

    def __str__(self):
        "Returns the project's id."
        return str(self.id)

    def __repr__(self):
        return "{type}.get_project({root})".format(
                   type=self.__class__.__name__,
                   root=repr(self.root_directory()))

    def _repr_html_(self):
        return "<p>" + \
            '<strong>Project:</strong> {}<br>'.format(self.id) + \
            "<strong>Root:</strong> {}<br>".format(self.root_directory()) + \
            "<strong>Workspace:</strong> {}<br>".format(self.workspace()) + \
            "<strong>Size:</strong> {}".format(len(self)) + \
            "</p>" + \
            self.find_jobs()._repr_html_jobs()

    def __eq__(self, other):
        return repr(self) == repr(other)

    @property
    def config(self):
        "The project's configuration."
        return self._config

    @property
    def _rd(self):
        "The project root directory."
        return self._config['project_dir']

    @property
    def _wd(self):
        wd = os.path.expandvars(self._config.get('workspace_dir', 'workspace'))
        if os.path.isabs(wd):
            return wd
        else:
            return os.path.join(self._rd, wd)

    def root_directory(self):
        "Returns the project's root directory."
        return self._rd

    def workspace(self):
        """Returns the project's workspace directory.

        The workspace defaults to `project_root/workspace`.
        Configure this directory with the 'workspace_dir'
        attribute.
        If the specified directory is a relative path,
        the absolute path is relative from the project's
        root directory.

        .. note::
            The configuration will respect environment variables,
            such as $HOME."""
        return self._wd

    @deprecated(deprecated_in="1.3", removed_in="2.0", current_version=__version__,
                details="Use project.id instead.")
    def get_id(self):
        """Get the project identifier.

        :return: The project id.
        :rtype: str
        """
        return self.id

    @property
    def id(self):
        """Get the project identifier.

        :return: The project id.
        :rtype: str
        """
        try:
            return str(self.config['project'])
        except KeyError:
            return None

    def _check_schema_compatibility(self):
        """Checks whether this project's data schema is compatible with this version.

        :raises RuntimeError:
            If the schema version is incompatible.
        """
        schema_version = version.parse(SCHEMA_VERSION)
        config_schema_version = version.parse(self.config['schema_version'])
        if config_schema_version > schema_version:
            # Project config schema version is newer and therefore not supported.
            raise IncompatibleSchemaVersion(
                "The signac schema version used by this project is '{}', but signac {} "
                "only supports up to schema version '{}'. Try updating signac.".format(
                    config_schema_version, __version__, schema_version))
        elif config_schema_version < schema_version:
            raise IncompatibleSchemaVersion(
                "The signac schema version used by this project is '{}', but signac {} "
                "requires schema version '{}'. Please use '$ signac migrate' to "
                "irreversibly migrate this project's schema to the supported "
                "version.".format(
                    config_schema_version, __version__, schema_version))
        else:   # identical and therefore compatible
            logger.debug(
                "The project's schema version {} is supported.".format(
                    config_schema_version))

    def min_len_unique_id(self):
        "Determine the minimum length required for an id to be unique."
        job_ids = list(self._find_job_ids())
        tmp = set()
        for i in range(32):
            tmp.clear()
            for _id in job_ids:
                if _id[:i] in tmp:
                    break
                else:
                    tmp.add(_id[:i])
            else:
                break
        return i

    def fn(self, filename):
        """Prepend a filename with the project's root directory path.

        :param filename: The filename of the file.
        :type filename: str
        :return: The joined path of project root directory and filename.
        """
        return os.path.join(self.root_directory(), filename)

    def isfile(self, filename):
        """True if a file with filename exists in the project's root directory.

        :param filename: The filename of the file.
        :type filename: str
        :return: True if a file with filename exists in the project's root
            directory.
        :rtype: bool
        """
        return os.path.isfile(self.fn(filename))

    def _reset_document(self, new_doc):
        self.document.reset(new_doc)

    @property
    def document(self):
        """The document associated with this project.

        :return: The project document handle.
        :rtype: :class:`~.JSONDict`
        """
        if self._document is None:
            self._document = JSONDict(filename=self._fn_doc, write_concern=True)
        return self._document

    @document.setter
    def document(self, new_doc):
        self._reset_document(new_doc)

    @property
    def doc(self):
        """The document associated with this project.

        Alias for :attr:`~signac.Project.document`.

        :return: The project document handle.
        :rtype: :class:`~.JSONDict`
        """
        return self.document

    @doc.setter
    def doc(self, new_doc):
        self.document = new_doc

    @property
    def stores(self):
        """Access HDF5-stores associated with this project.

        Use this property to access an HDF5 file within the project's root
        directory using the H5Store dict-like interface.

        This is an example for accessing an HDF5 file called ``'my_data.h5'``
        within the project's root directory:

        .. code-block:: python

            project.stores['my_data']['array'] = np.random((32, 4))

        This is equivalent to:

        .. code-block:: python

            H5Store(project.fn('my_data.h5'))['array'] = np.random((32, 4))

        Both the `project.stores` and the `H5Store` itself support attribute
        access. The above example could therefore also be expressed as:

        .. code-block:: python

            project.stores.my_data.array = np.random((32, 4))

        :return: The HDF5-Store manager for this project.
        :rtype: :class:`~..core.h5store.H5StoreManager`
        """
        return self._stores

    @property
    def data(self):
        """The data associated with this project.

        This property should be used for large array-like data, which can't be
        stored efficiently in the project document. For examples and usage, see
        `Centralized Project Data
        <https://docs.signac.io/en/latest/projects.html#centralized-project-data>`_.

        See :class:`~..core.h5store.H5Store` for usage examples.

        Equivalent to:

        .. code-block:: python

            return project.stores['signac_data']

        :return: An HDF5-backed datastore.
        :rtype: :class:`~..core.h5store.H5Store`
        """
        return self.stores[self.KEY_DATA]

    @data.setter
    def data(self, new_data):
        self.stores[self.KEY_DATA] = new_data

    def open_job(self, statepoint=None, id=None):
        """Get a job handle associated with a statepoint.

        This method returns the job instance associated with
        the given statepoint or job id.
        Opening a job by a valid statepoint never fails.
        Opening a job by id requires a lookup of the statepoint
        from the job id, which may fail if the job was not
        previously initialized.

        :param statepoint: The job's unique set of parameters.
        :type statepoint: mapping
        :param id: The job id.
        :type id: str
        :return: The job instance.
        :rtype: :class:`~.Job`
        :raises KeyError:
            If the attempt to open the job by id fails.
        :raises LookupError: If the attempt to open the job by an
            abbreviated id returns more than one match.
        """
        if (id is None) == (statepoint is None):
            raise ValueError(
                "You need to either provide the statepoint or the id.")
        if id is None:
            # second best case
            job = self.Job(project=self, statepoint=statepoint)
            if job._id not in self._sp_cache:
                self._sp_cache[job._id] = job.statepoint._as_dict()
            return job
        elif id in self._sp_cache:
            # optimal case
            return self.Job(project=self, statepoint=self._sp_cache[id], _id=id)
        else:
            # worst case (no statepoint and cache miss)
            if len(id) < 32:
                job_ids = self._find_job_ids()
                matches = [_id for _id in job_ids if _id.startswith(id)]
                if len(matches) == 1:
                    id = matches[0]
                elif len(matches) > 1:
                    raise LookupError(id)
            return self.Job(project=self, statepoint=self._get_statepoint(id), _id=id)

    def _job_dirs(self):
        try:
            for d in os.listdir(self._wd):
                if JOB_ID_REGEX.match(d):
                    yield d
        except OSError as error:
            if error.errno == errno.ENOENT:
                if os.path.islink(self._wd):
                    raise WorkspaceError(
                        "The link '{}' pointing to the workspace is broken.".format(self._wd))
                elif not os.path.isdir(os.path.dirname(self._wd)):
                    logger.warning(
                        "The path to the workspace directory "
                        "('{}') does not exist.".format(os.path.dirname(self._wd)))
                else:
                    logger.info("The workspace directory '{}' does not exist!".format(self._wd))
            else:
                logger.error("Unable to access the workspace directory '{}'.".format(self._wd))
                raise WorkspaceError(error)

    def num_jobs(self):
        "Return the number of initialized jobs."
        # We simply count the the number of valid directories and avoid building a list
        # for improved performance.
        i = 0
        for i, _ in enumerate(self._job_dirs(), 1):
            pass
        return i

    __len__ = num_jobs

    def __contains__(self, job):
        """Determine whether job is in the project's data space.

        :param job: The job to test for initialization.
        :type job: :py:class:`~.Job`
        :returns: True when the job is initialized for this project.
        :rtype: bool
        """
        return os.path.exists(os.path.join(self._wd, job.id))

    @deprecated(deprecated_in="1.3", removed_in="2.0", current_version=__version__)
    def build_job_search_index(self, index, _trust=False):
        """Build a job search index.

        :param index: A document index.
        :type index: list
        :returns: A job search index based on the provided index.
        :rtype: :class:`~.JobSearchIndex`
        """
        return JobSearchIndex(index=index, _trust=_trust)

    @deprecated(deprecated_in="1.3", removed_in="2.0", current_version=__version__,
                details="Use the detect_schema() function instead.")
    def build_job_statepoint_index(self, exclude_const=False, index=None):
        """Build a statepoint index to identify jobs with specific parameters.

        This method generates pairs of state point keys and mappings of values
        to a set of all corresponding job ids. The pairs are ordered by the number
        of different values.
        Since state point keys may be nested, they are represented as a tuple.
        For example:

        .. code-block:: python

            >>> for i in range(4):
            ...     project.open_job({'a': i, 'b': {'c': i % 2}}).init()
            ...
            >>> for key, value in project.build_job_statepoint_index():
            ...     print(key)
            ...     pprint.pprint(value)
            ...
            ('b', 'c')
            defaultdict(<class 'set'>,
                        {0: {'3a530c13bfaf57517b4e81ecab6aec7f',
                             '4e9a45a922eae6bb5d144b36d82526e4'},
                         1: {'d49c6609da84251ab096654971115d0c',
                             '5c2658722218d48a5eb1e0ef7c26240b'}})
            ('a',)
            defaultdict(<class 'set'>,
                        {0: {'4e9a45a922eae6bb5d144b36d82526e4'},
                         1: {'d49c6609da84251ab096654971115d0c'},
                         2: {'3a530c13bfaf57517b4e81ecab6aec7f'},
                         3: {'5c2658722218d48a5eb1e0ef7c26240b'}})

        Values that are constant over the complete data space can be optionally
        ignored with the exclude_const argument set to True.

        :param exclude_const: Exclude entries that are shared by all jobs
            that are part of the index.
        :type exclude_const: bool
        :param index: A document index.
        :yields: Pairs of state point keys and mappings of values to a set of all
            corresponding job ids.
        """
        from .schema import _build_job_statepoint_index
        if index is None:
<<<<<<< HEAD
            index = [{'_id': job._id, 'sp': job.sp()} for job in self]
        for x in _build_job_statepoint_index(jobs=self, exclude_const=exclude_const, index=index):
            yield x
=======
            index = [{'_id': job._id, 'statepoint': job.sp()} for job in self]
        for x, y in _build_job_statepoint_index(
                    jobs=self, exclude_const=exclude_const, index=index):
            yield tuple(x.split('.')), y
>>>>>>> b21bdebc

    def detect_schema(self, exclude_const=False, subset=None, index=None):
        """Detect the project's state point schema.

        :param exclude_const:
            Exclude all state point keys that are shared by all jobs within this project.
        :type exclude_const:
            bool
        :param subset:
            A sequence of jobs or job ids specifying a subset over which the state point
            schema should be detected.
        :param index:
            A document index.
        :returns:
            The detected project schema.
        :rtype:
            `signac.contrib.schema.ProjectSchema`
        """
        from .schema import _build_job_statepoint_index
        if index is None:
            index = self.index(include_job_document=False)
        if subset is not None:
            subset = {str(s) for s in subset}
            index = [doc for doc in index if doc['_id'] in subset]
        statepoint_index = _build_job_statepoint_index(
            jobs=self, exclude_const=exclude_const, index=index)
        return ProjectSchema.detect(statepoint_index)

    @deprecated(deprecated_in="1.3", removed_in="2.0", current_version=__version__,
                details="Use find_jobs().ids instead.")
    def find_job_ids(self, filter=None, doc_filter=None, index=None):
        """Find the job_ids of all jobs matching the filters.

        The optional filter arguments must be a Mapping of key-value
        pairs and JSON serializable.

        .. note::
            Providing a pre-calculated index may vastly increase the
            performance of this function.

        :param filter: A mapping of key-value pairs that all
            indexed job statepoints are compared against.
        :type filter: Mapping
        :param doc_filter: A mapping of key-value pairs that all
            indexed job documents are compared against.
        :param index: A document index.
        :yields: The ids of all indexed jobs matching both filters.
        :raise TypeError: If the filters are not JSON serializable.
        :raises ValueError: If the filters are invalid.
        :raises RuntimeError: If the filters are not supported
            by the index.
        """
        return self._find_job_ids(filter, doc_filter, index)

    def _find_job_ids(self, filter=None, doc_filter=None, index=None):
        if filter is None and doc_filter is None and index is None:
            return list(self._job_dirs())
        if index is None:
            filter = dict(parse_filter(filter, 'sp'))
            if doc_filter:
                filter.update(parse_filter(doc_filter, 'doc'))
                index = self.index(include_job_document=True)
            elif 'doc' in _root_keys(filter):
                index = self.index(include_job_document=True)
            else:
                index = self._sp_index()
        return Collection(index, _trust=True)._find(filter)

    def find_jobs(self, filter=None, doc_filter=None):
        """Find all jobs in the project's workspace.

        The optional filter arguments must be a Mapping of key-value pairs and
        JSON serializable. The `filter` argument is used to search against job
        statepoints, whereas the `doc_filter` argument compares against job
        document keys.

        :param filter: A mapping of key-value pairs that all
            indexed job statepoints are compared against.
        :type filter: Mapping
        :param doc_filter: A mapping of key-value pairs that all
            indexed job documents are compared against.
        :type doc_filter: Mapping
        :yields: Instances of :class:`~signac.contrib.job.Job`
        :raise TypeError: If the filters are not JSON serializable.
        :raises ValueError: If the filters are invalid.
        :raises RuntimeError: If the filters are not supported
            by the index.
        """
        filter = dict(parse_filter(filter, 'sp'))
        if doc_filter:
            filter.update(parse_filter(doc_filter, 'doc'))
        return JobsCursor(self, filter)

    def __iter__(self):
        return iter(self.find_jobs())

    def groupby(self, key=None, default=None):
        """Groups jobs according to one or more statepoint parameters.
        This method can be called on any :class:`~.JobsCursor` such as
        the one returned by :meth:`find_jobs` or by iterating over a
        project. Examples:

        .. code-block:: python

            # Group jobs by statepoint parameter 'a'.
            for key, group in project.groupby('a'):
                print(key, list(group))

            # Find jobs where job.sp['a'] is 1 and group them
            # by job.sp['b'] and job.sp['c'].
            for key, group in project.find_jobs({'a': 1}).groupby(('b', 'c')):
                print(key, list(group))

            # Group by job.sp['d'] and job.document['count'] using a lambda.
            for key, group in project.groupby(
                lambda job: (job.sp['d'], job.document['count'])
            ):
                print(key, list(group))

        If `key` is None, jobs are grouped by identity (by id), placing one job
        into each group.

        :param key:
            The statepoint grouping parameter(s) passed as a string, iterable of strings,
            or a function that will be passed one argument, the job.
        :type key:
            str, iterable, or function
        :param default:
            A default value to be used when a given state point key is not present (must
            be sortable).
        """
        return self.find_jobs().groupby(key, default=default)

    def groupbydoc(self, key=None, default=None):
        """Groups jobs according to one or more document values.
        This method can be called on any :class:`~.JobsCursor` such as
        the one returned by :meth:`find_jobs` or by iterating over a
        project. Examples:

        .. code-block:: python

            # Group jobs by document value 'a'.
            for key, group in project.groupbydoc('a'):
                print(key, list(group))

            # Find jobs where job.sp['a'] is 1 and group them
            # by job.document['b'] and job.document['c'].
            for key, group in project.find_jobs({'a': 1}).groupbydoc(('b', 'c')):
                print(key, list(group))

            # Group by whether 'd' is a field in the job.document using a lambda.
            for key, group in project.groupbydoc(lambda doc: 'd' in doc):
                print(key, list(group))

        If `key` is None, jobs are grouped by identity (by id), placing one job
        into each group.

        :param key:
            The statepoint grouping parameter(s) passed as a string, iterable of strings,
            or a function that will be passed one argument, :attr:`Job.document`.
        :type key:
            str, iterable, or function
        :param default:
            A default value to be used when a given state point key is not present (must
            be sortable).
        """
        return self.find_jobs().groupbydoc(key, default=default)

    def to_dataframe(self, *args, **kwargs):
        """Export the project metadata to a pandas dataframe.

        The arguments to this function are forwarded to :py:meth:`.JobsCursor.to_dataframe`.
        """
        return self.find_jobs().to_dataframe(*args, **kwargs)

    def read_statepoints(self, fn=None):
        """Read all statepoints from a file.

        :param fn: The filename of the file containing the statepoints,
            defaults to :const:`~signac.contrib.project.Project.FN_STATEPOINTS`.
        :type fn: str

        See also :meth:`dump_statepoints` and :meth:`write_statepoints`.
        """
        if fn is None:
            fn = self.fn(self.FN_STATEPOINTS)
        # See comment in write statepoints.
        with open(fn, 'r') as file:
            return json.loads(file.read())

    def dump_statepoints(self, statepoints):
        """Dump the statepoints and associated job ids.

        Equivalent to:

        .. code-block:: python

            {project.open_job(sp).id: sp for sp in statepoints}

        :param statepoints: A list of statepoints.
        :type statepoints: iterable
        :return: A mapping, where the key is the job id
                 and the value is the statepoint.
        :rtype: dict
        """
        return {calc_id(sp): sp for sp in statepoints}

    def write_statepoints(self, statepoints=None, fn=None, indent=2):
        """Dump statepoints to a file.

        If the file already contains statepoints, all new statepoints
        will be appended, while the old ones are preserved.

        :param statepoints: A list of statepoints,
            defaults to all statepoints which are defined in the workspace.
        :type statepoints: iterable
        :param fn: The filename of the file containing the statepoints,
            defaults to :const:`~signac.contrib.project.FN_STATEPOINTS`.
        :type fn: str
        :param indent: Specify the indentation of the json file.
        :type indent: int

        See also :meth:`dump_statepoints`.
        """
        if fn is None:
            fn = self.fn(self.FN_STATEPOINTS)
        try:
            tmp = self.read_statepoints(fn=fn)
        except IOError as error:
            if not error.errno == errno.ENOENT:
                raise
            tmp = dict()
        if statepoints is None:
            job_ids = self._job_dirs()
            _cache = {_id: self._get_statepoint(_id) for _id in job_ids}
        else:
            _cache = {calc_id(sp): sp for sp in statepoints}

        tmp.update(_cache)
        logger.debug("Writing state points file with {} entries.".format(len(tmp)))
        with open(fn, 'w') as file:
            file.write(json.dumps(tmp, indent=indent))

    def _register(self, job):
        "Register the job within the local index."
        self._sp_cache[job._id] = job._statepoint._as_dict()

    def _get_statepoint_from_workspace(self, jobid):
        "Attempt to read the statepoint from the workspace."
        fn_manifest = os.path.join(self._wd, jobid, self.Job.FN_MANIFEST)
        try:
            with open(fn_manifest, 'rb') as manifest:
                return json.loads(manifest.read().decode())
        except (IOError, ValueError) as error:
            if os.path.isdir(os.path.join(self._wd, jobid)):
                logger.error(
                    "Error while trying to access state "
                    "point manifest file of job '{}': '{}'.".format(jobid, error))
                raise JobsCorruptedError([jobid])
            raise KeyError(jobid)

    def _get_statepoint(self, jobid, fn=None):
        """Get the statepoint associated with a job id.

        The state point is retrieved from the internal cache, from
        the workspace or from a state points file.
        """
        if not self._sp_cache:
            self._read_cache()
        try:
            if jobid in self._sp_cache:
                return self._sp_cache[jobid]
            else:
                self._sp_cache_misses += 1
                if not self._sp_cache_warned and\
                        self._sp_cache_misses > self._sp_cache_miss_warning_threshold:
                    logger.debug(
                        "High number of state point cache misses. Consider "
                        "to update cache with the Project.update_cache() method.")
                    self._sp_cache_warned = True
                sp = self._get_statepoint_from_workspace(jobid)
        except KeyError as error:
            try:
                sp = self.read_statepoints(fn=fn)[jobid]
            except IOError as io_error:
                if io_error.errno != errno.ENOENT:
                    raise io_error
                else:
                    raise error
        self._sp_cache[jobid] = sp
        return sp

    @deprecated(deprecated_in="1.3", removed_in="2.0", current_version=__version__,
                details="Use open_job(id=jobid).statepoint() function instead.")
    def get_statepoint(self, jobid, fn=None):
        """Get the statepoint associated with a job id.

        The state point is retrieved from the internal cache, from
        the workspace or from a state points file.

        :param jobid:
            A job id to get the statepoint for.
        :type jobid:
            str
        :param fn:
            The filename of the file containing the statepoints, defaults
            to :const:`~signac.contrib.project.FN_STATEPOINTS`.
        :type fn:
            str
        :return:
            The state point corresponding to jobid.
        :rtype:
            dict
        :raises KeyError:
            If the state point associated with jobid could not be found.
        :raises JobsCorruptedError:
            If the state point manifest file corresponding to jobid is
            inaccessible or corrupted.
        """
        return self._get_statepoint(jobid=jobid, fn=fn)

    def create_linked_view(self, prefix=None, job_ids=None, index=None, path=None):
        """Create or update a persistent linked view of the selected data space.

        Similar to :meth:`~.export_to`, this function expands the data space for the selected
        jobs, but instead of copying data will create symbolic links to the individual job
        workspace directories. This is primarily useful for browsing through the data
        space using a file-browser with human-interpretable directory paths.

        By default, the paths of the view will be based on variable state point keys as part
        of the *implicit* schema of the selected jobs that we create the view for. For example,
        creating a linked view for a data space with schema

        .. code-block:: python

            >>> print(project.detect_schema())
            {
             'foo': 'int([0, 1, 2, ..., 8, 9], 10)',
            }

        by calling ``project.create_linked_view('my_view')`` will look similar to:

        .. code-block:: bash

            my_view/foo/0/job -> workspace/b8fcc6b8f99c56509eb65568922e88b8
            my_view/foo/1/job -> workspace/b6cd26b873ae3624653c9268deff4485
            ...

        It is possible to control the paths using the ``path`` argument, which behaves in
        the exact same manner as the equivalent argument for :meth:`~.Project.export_to`.

        .. note::

            The behavior of this function is almost equivalent to
            ``project.export_to('my_view', copytree=os.symlink)`` with the major difference,
            that view hierarchies are actually *updated*, that means no longer valid links
            are automatically removed.

        :param prefix:
            The path where the linked view will be created or updated.
        :type prefix:
            str
        :param job_ids:
            If None (the default), create the view for the complete data space,
            otherwise only for the sub space constituted by the provided job ids.
        :param index:
            A document index.
        :param path:
            The path (function) used to structure the linked data space.
        :returns:
            A dict that maps the source directory paths, to the linked
            directory paths.
        """
        if index is not None:
            warnings.warn(("The `index` argument is deprecated as of version 1.3 and will be "
                           "removed in version 2.0."), DeprecationWarning)

        from .linked_view import create_linked_view
        return create_linked_view(self, prefix, job_ids, index, path)

    @deprecated(deprecated_in="1.3", removed_in="2.0", current_version=__version__,
                details="Use job.reset_statepoint() instead.")
    def reset_statepoint(self, job, new_statepoint):
        """Reset the state point of job.

        .. danger::

            Use this function with caution! Resetting a job's state point,
            may sometimes be necessary, but can possibly lead to incoherent
            data spaces.

        :param job: The job, that should be reset to a new state point.
        :type job: :class:`~.contrib.job.Job`
        :param new_statepoint: The job's new state point.
        :type new_statepoint: mapping
        :raises DestinationExistsError:
            If a job associated with the new state point is already initialized.
        :raises OSError:
            If the move failed due to an unknown system related error.
        """
        job.reset_statepoint(new_statepoint=new_statepoint)

    @deprecated(deprecated_in="1.3", removed_in="2.0", current_version=__version__,
                details="Use job.update_statepoint() instead.")
    def update_statepoint(self, job, update, overwrite=False):
        """Update the statepoint of this job.

        .. warning::

            While appending to a job's state point is generally safe,
            modifying existing parameters may lead to data
            inconsistency. Use the overwrite argument with caution!

        :param job: The job, whose statepoint shall be updated.
        :type job: :class:`~.contrib.job.Job`
        :param update: A mapping used for the statepoint update.
        :type update: mapping
        :param overwrite:
            Set to true, to ignore whether this update overwrites parameters,
            which are currently part of the job's state point. Use with caution!
        :raises KeyError:
            If the update contains keys, which are already part of the job's
            state point and overwrite is False.
        :raises DestinationExistsError:
            If a job associated with the new state point is already initialized.
        :raises OSError:
            If the move failed due to an unknown system related error.
        """
        job.update_statepoint(update=update, overwrite=overwrite)

    def clone(self, job, copytree=syncutil.copytree):
        """Clone job into this project.

        Create an identical copy of job within this project.

        :param job: The job to copy into this project.
        :type job: :py:class:`~.Job`
        :returns: The job instance corresponding to the copied job.
        :rtype: :class:`~.Job`
        :raises DestinationExistsError:
            In case that a job with the same id is already
            initialized within this project.
        """
        dst = self.open_job(job.statepoint())
        try:
            copytree(job.workspace(), dst.workspace())
        except OSError as error:
            if error.errno == errno.EEXIST:
                raise DestinationExistsError(dst)
            elif error.errno == errno.ENOENT:
                raise ValueError("Source job not initalized.")
            else:
                raise
        return dst

    def sync(self, other, strategy=None, exclude=None, doc_sync=None, selection=None, **kwargs):
        """Synchronize this project with the other project.

        Try to clone all jobs from the other project to this project.
        If a job is already part of this project, try to synchronize the job
        using the optionally specified strategies.

        :param other:
            The other project to synchronize this project with.
        :type other:
            :py:class:`~.Project`
        :param strategy:
            A file synchronization strategy.
        :param exclude:
            Files with names matching the given pattern will be excluded
            from the synchronization.
        :param doc_sync:
            The function applied for synchronizing documents.
        :param selection:
            Only sync the given jobs.
        :param kwargs:
            This method accepts the same keyword arguments as the :func:`~.sync.sync_projects`
            function.
        :raises DocumentSyncConflict:
            If there are conflicting keys within the project or job documents that cannot
            be resolved with the given strategy or if there is no strategy provided.
        :raises FileSyncConflict:
            If there are differing files that cannot be resolved with the given strategy
            or if no strategy is provided.
        :raises SyncSchemaConflict:
            In case that the check_schema argument is True and the detected state point
            schema of this and the other project differ.
        """
        return sync_projects(
            source=other,
            destination=self,
            strategy=strategy,
            exclude=exclude,
            doc_sync=doc_sync,
            selection=selection,
            **kwargs)

    def export_to(self, target, path=None, copytree=None):
        """Export all jobs to a target location, such as a directory or a (compressed) archive file.

        Use this function in combination with :meth:`~.find_jobs` to export only a select number
        of jobs, for example:

        .. code-block:: python

            project.find_jobs({'foo': 0}).export_to('foo_0.tar')

        The ``path`` argument enables users to control how exactly the exported data space is to be
        expanded. By default, the path-function will be based on the *implicit* schema of the
        exported jobs. For example, exporting jobs that all differ by a state point key *foo* with
        ``project.export_to('data/')``, the exported directory structure could look like this:

        .. code-block:: bash

            data/foo/0
            data/foo/1
            ...

        That would be equivalent to specifying ``path=lambda job: os.path.join('foo', job.sp.foo)``.

        Instead of a function, we can also provide a string, where fields for state point keys
        are automatically formatted. For example, the following two path arguments are equivalent:
        "foo/{foo}" and "foo/{job.sp.foo}".

        Any attribute of job can be used as a field here, so ``job.doc.bar``,
        ``job._id``, and ``job.ws`` can also be used as path fields.

        A special ``{{auto}}`` field allows us to expand the path automatically with state point
        keys that have not been specified explicitly. So, for example, one can provide
        ``path="foo/{foo}/{{auto}}"`` to specify that the path shall begin with ``foo/{foo}/``,
        but is then automatically expanded with all other state point key-value pairs. How
        key-value pairs are concatenated can be controlled *via* the format-specifier, so for
        example, ``path="{{auto:_}}"`` will generate a structure such as

        .. code-block:: bash

            data/foo_0
            data/foo_1
            ...

        Finally, providing ``path=False`` is equivalent to ``path="{job._id}"``.

        .. seealso::

            Previously exported or non-signac data spaces can be imported
            with :meth:`~.import_from`.

        :param target:
            A path to a directory to export to. The target can not already exist.
            Besides directories, possible targets are tar files (`.tar`), gzipped tar files
            (`.tar.gz`), zip files (`.zip`), bzip2-compressed files (`.bz2`),
            and xz-compressed files (`.xz`).
        :param path:
            The path (function) used to structure the exported data space.
            This argument must either be a callable which returns a path (str) as a function
            of `job`, a string where fields are replaced using the job-state point dictionary,
            or `False`, which means that we just use the job-id as path.
            Defaults to the equivalent of ``{{auto}}``.
        :param copytree:
            The function used for the actual copying of directory tree
            structures. Defaults to :func:`shutil.copytree`.
            Can only be used when the target is a directory.
        :returns:
            A dict that maps the source directory paths, to the target
            directory paths.
        """
        return self.find_jobs().export_to(target=target, path=path, copytree=copytree)

    def import_from(self, origin=None, schema=None, sync=None, copytree=None):
        """Import the data space located at origin into this project.

        This function will walk through the data space located at origin and will try to identify
        data space paths that can be imported as a job workspace into this project.

        The ``schema`` argument expects a function that takes a path argument and returns a state
        point dictionary. A default function is used when no argument is provided.
        The default schema function will simply look for state point manifest files--usually named
        ``signac_statepoint.json``--and then import all data located within that path into the job
        workspace corresponding to the state point specified in the manifest file.

        Alternatively the schema argument may be a string, that is converted into a schema function,
        for example: Providing ``foo/{foo:int}`` as schema argument means that all directories under
        ``foo/`` will be imported and their names will be interpreted as the value for ``foo``
        within the state point.

        .. tip::

            Use ``copytree=os.replace`` or ``copytree=shutil.move`` to move dataspaces on import
            instead of copying them.

            Warning: Imports can fail due to conflicts. Moving data instead of copying may
            therefore lead to inconsistent states and users are advised to apply caution.

        .. seealso:: Export the project data space with :meth:`~.export_to`.

        :param origin:
            The path to the data space origin, which is to be imported. This may be a path to
            a directory, a zip file, or a tarball archive.
        :param schema:
            An optional schema function, which is either a string or a function that accepts a
            path as its first and only argument and returns the corresponding state point as dict.
        :param sync:
            If ``True``, the project will be synchronized with the imported data space. If a
            dict of keyword arguments is provided, the arguments will be used for :meth:`~.sync`.
            Defaults to None.
        :param copytree:
            Specify which exact function to use for the actual copytree operation.
            Defaults to :func:`shutil.copytree`.
        :returns:
            A dict that maps the source directory paths to the target directory paths.
        """
        from .import_export import import_into_project
        if sync:
            with self.temporary_project() as tmp_project:
                ret = tmp_project.import_from(origin=origin, schema=schema)
                if sync is True:
                    self.sync(other=tmp_project)
                else:
                    self.sync(other=tmp_project, **sync)
                return ret

        paths = dict(import_into_project(
            origin=origin, project=self, schema=schema, copytree=copytree))
        return paths

    def check(self):
        """Check the project's workspace for corruption.

        :raises JobsCorruptedError:
            When one or more jobs are identified as corrupted.
        """
        corrupted = []
        logger.info("Checking workspace for corruption...")
        for job_id in self._find_job_ids():
            try:
                sp = self._get_statepoint(job_id)
                if calc_id(sp) != job_id:
                    corrupted.append(job_id)
                else:
                    self.open_job(sp).init()
            except JobsCorruptedError as error:
                corrupted.extend(error.job_ids)
        if corrupted:
            logger.error(
                "At least one job appears to be corrupted. Call Project.repair() "
                "to try to fix errors.")
            raise JobsCorruptedError(corrupted)

    def repair(self, fn_statepoints=None, index=None, job_ids=None):
        """Attempt to repair the workspace after it got corrupted.

        This method will attempt to repair lost or corrupted job state point
        manifest files using a state points file or a document index or both.

        :param fn_statepoints:
            The filename of the file containing the statepoints, defaults
            to :const:`~signac.contrib.project.Project.FN_STATEPOINTS`.
        :type fn_statepoints:
            str
        :param index:
            A document index
        :param job_ids:
            An iterable of job ids that should get repaired. Defaults to all jobs.
        :raises JobsCorruptedError:
            When one or more corrupted job could not be repaired.
        """
        if job_ids is None:
            job_ids = self._find_job_ids()

        # Load internal cache from all available external sources.
        self._read_cache()
        try:
            self._sp_cache.update(self.read_statepoints(fn=fn_statepoints))
        except IOError as error:
            if error.errno != errno.ENOENT or fn_statepoints is not None:
                raise
        if index is not None:
            for doc in index:
                self._sp_cache[doc['signac_id']] = doc['sp']

        corrupted = []
        for job_id in job_ids:
            try:
                # First, check if we can look up the state point.
                sp = self._get_statepoint(job_id)
                # Check if state point and id correspond.
                correct_id = calc_id(sp)
                if correct_id != job_id:
                    logger.warning(
                        "The job id of job '{}' is incorrect; "
                        "it should be '{}'.".format(job_id, correct_id))
                    invalid_wd = os.path.join(self.workspace(), job_id)
                    correct_wd = os.path.join(self.workspace(), correct_id)
                    try:
                        os.replace(invalid_wd, correct_wd)
                    except OSError as error:
                        logger.critical(
                            "Unable to fix location of job with "
                            " id '{}': '{}'.".format(job_id, error))
                        corrupted.append(job_id)
                        continue
                    else:
                        logger.info("Moved job to correct workspace.")

                job = self.open_job(sp)
            except KeyError:
                logger.critical("Unable to lookup state point for job with id '{}'.".format(job_id))
                corrupted.append(job_id)
            else:
                try:
                    # Try to reinit the job (triggers state point manifest file check).
                    job.init()
                except Exception as error:
                    logger.error(
                        "Error during initalization of job with "
                        "id '{}': '{}'.".format(job_id, error))
                    try:    # Attempt to fix the job manifest file.
                        job.init(force=True)
                    except Exception as error2:
                        logger.critical(
                            "Unable to force init job with id "
                            "'{}': '{}'.".format(job_id, error2))
                        corrupted.append(job_id)
        if corrupted:
            raise JobsCorruptedError(corrupted)

    def _sp_index(self):
        """
        Update and return the statepoint index cache.
        """
        job_ids = set(self._job_dirs())
        to_add = job_ids.difference(self._index_cache)
        to_remove = set(self._index_cache).difference(job_ids)
        for _id in to_remove:
            del self._index_cache[_id]
        for _id in to_add:
<<<<<<< HEAD
            self._index_cache[_id] = dict(sp=self.get_statepoint(_id), _id=_id)
=======
            self._index_cache[_id] = dict(statepoint=self._get_statepoint(_id), _id=_id)
>>>>>>> b21bdebc
        return self._index_cache.values()

    def _build_index(self, include_job_document=False):
        """
        Generate a basic state point index.
        """
        wd = self.workspace() if self.Job is Job else None
<<<<<<< HEAD
        for _id in self.find_job_ids():
            doc = dict(_id=_id, sp=self.get_statepoint(_id))
=======
        for _id in self._find_job_ids():
            doc = dict(_id=_id, statepoint=self._get_statepoint(_id))
>>>>>>> b21bdebc
            if include_job_document:
                if wd is None:
                    doc['doc'] = self.open_job(id=_id).document
                else:   # use optimized path
                    try:
                        with open(os.path.join(wd, _id, self.Job.FN_DOCUMENT), 'rb') as file:
                            doc['doc'] = json.loads(file.read().decode())
                    except IOError as error:
                        if error.errno != errno.ENOENT:
                            raise
            yield doc

    def _update_in_memory_cache(self):
        "Update the in-memory state point cache to reflect the workspace."
        logger.debug("Updating in-memory cache...")
        start = time.time()
        job_ids = set(self._job_dirs())
        cached_ids = set(self._sp_cache)
        to_add = job_ids.difference(cached_ids)
        to_remove = cached_ids.difference(job_ids)
        if to_add or to_remove:
            for _id in to_remove:
                del self._sp_cache[_id]

            def _add(_id):
                self._sp_cache[_id] = self._get_statepoint_from_workspace(_id)

            to_add_chunks = split_and_print_progress(
                iterable=list(to_add),
                num_chunks=max(1, min(100, int(len(to_add) / 1000))),
                write=logger.info,
                desc="Read metadata: ")

            with ThreadPool() as pool:
                for chunk in to_add_chunks:
                    pool.map(_add, chunk)

            delta = time.time() - start
            logger.debug("Updated in-memory cache in {:.3f} seconds.".format(delta))
            return to_add, to_remove
        else:
            logger.debug("In-memory cache is up to date.")

    def _remove_persistent_cache_file(self):
        "Remove the persistent cache file (if it exists)."
        try:
            os.remove(self.fn(self.FN_CACHE))
        except (OSError, IOError) as error:
            if error.errno != errno.ENOENT:
                raise error

    def update_cache(self):
        """Update the persistent state point cache.

        This function updates a persistent state point cache, which
        is stored in the project root directory. Most data space operations,
        including iteration and filtering or selection are expected
        to be significantly faster after calling this function, especially
        for large data spaces.
        """
        logger.info('Update cache...')
        start = time.time()
        cache = self._read_cache()
        self._update_in_memory_cache()
        if cache is None or set(cache) != set(self._sp_cache):
            fn_cache = self.fn(self.FN_CACHE)
            fn_cache_tmp = fn_cache + '~'
            try:
                with gzip.open(fn_cache_tmp, 'wb') as cachefile:
                    cachefile.write(json.dumps(self._sp_cache).encode())
            except OSError:  # clean-up
                try:
                    os.remove(fn_cache_tmp)
                except (OSError, IOError):
                    pass
                raise
            else:
                os.replace(fn_cache_tmp, fn_cache)
            delta = time.time() - start
            logger.info("Updated cache in {:.3f} seconds.".format(delta))
            return len(self._sp_cache)
        else:
            logger.info("Cache is up to date.")

    def _read_cache(self):
        "Read the persistent state point cache (if available)."
        logger.debug("Reading cache...")
        start = time.time()
        try:
            with gzip.open(self.fn(self.FN_CACHE), 'rb') as cachefile:
                cache = json.loads(cachefile.read().decode())
            self._sp_cache.update(cache)
        except IOError as error:
            if not error.errno == errno.ENOENT:
                raise
            logger.debug("No cache file found.")
        else:
            delta = time.time() - start
            logger.debug("Read cache in {:.3f} seconds.".format(delta))
            return cache

    def index(self, formats=None, depth=0,
              skip_errors=False, include_job_document=True, **kwargs):
        r"""Generate an index of the project's workspace.

        This generator function indexes every file in the project's
        workspace until the specified `depth`.
        The job document if it exists, is always indexed, other
        files need to be specified with the formats argument.

        .. code-block:: python

            for doc in project.index({r'.*\.txt', 'TextFile'}):
                print(doc)

        :param formats: The format definitions as mapping.
        :type formats: dict
        :param depth: Specifies the crawling depth.
            A value of 0 (default) means no limit.
        :type depth: int
        :param skip_errors: Skip all errors which occur during indexing.
            This is useful when trying to repair a broken workspace.
        :type skip_errors: bool
        :param include_job_document: Include the contents of job
            documents.
        :type include_job_document: bool
        :yields: index documents"""
        if formats is None:
            root = self.workspace()

            def _full_doc(doc):
                doc['signac_id'] = doc['_id']
                doc['root'] = root
                return doc

            docs = self._build_index(include_job_document=include_job_document)
            docs = map(_full_doc, docs)
        else:
            if isinstance(formats, str):
                formats = {formats: 'File'}

            class Crawler(SignacProjectCrawler):
                pass
            for pattern, fmt in formats.items():
                Crawler.define(pattern, fmt)
            crawler = Crawler(self.root_directory())
            docs = crawler.crawl(depth=depth)
        if skip_errors:
            docs = _skip_errors(docs, logger.critical)
        for doc in docs:
            yield doc

    @deprecated(deprecated_in="1.5", removed_in="2.0", current_version=__version__,
                details="Access modules are deprecated.")
    def create_access_module(self, filename=None, master=True):
        """Create the access module for indexing.

        This method generates the access module required to make
        this project's index part of a master index.

        :param filename: The name of the access module file.
            Defaults to the standard name and should usually
            not be changed.
        :type filename: str
        :param master: If True, add directives for the compilation
            of a master index when executing the module.
        :type master: bool
        :returns: The name of the created access module.
        :rtype: str
        """
        if filename is None:
            filename = os.path.join(
                self.root_directory(),
                MasterCrawler.FN_ACCESS_MODULE)
        with open(filename, 'x') as file:
            if master:
                file.write(ACCESS_MODULE_MASTER)
            else:
                file.write(ACCESS_MODULE_MINIMAL)
        if master:
            mode = os.stat(filename).st_mode | stat.S_IEXEC
            os.chmod(filename, mode)
        logger.info("Created access module file '{}'.".format(filename))
        return filename

    @contextmanager
    def temporary_project(self, name=None, dir=None):
        """Context manager for the initialization of a temporary project.

        The temporary project is by default created within the root project's
        workspace to ensure that they share the same file system. This is an example
        for how this method can be used for the import and synchronization of
        external data spaces.

        .. code-block:: python

            with project.temporary_project() as tmp_project:
                tmp_project.import_from('/data')
                project.sync(tmp_project)

        :param name:
            An optional name for the temporary project.
            Defaults to a unique random string.
        :param dir:
            Optionally specify where the temporary project root directory is to be
            created. Defaults to the project's workspace directory.
        :returns:
            An instance of :class:`.Project`.
        """
        if name is None:
            name = os.path.join(self.id, str(uuid.uuid4()))
        if dir is None:
            dir = self.workspace()
        _mkdir_p(self.workspace())  # ensure workspace exists
        with TemporaryProject(name=name, cls=type(self), dir=dir) as tmp_project:
            yield tmp_project

    @classmethod
    def init_project(cls, name, root=None, workspace=None, make_dir=True):
        """Initialize a project with the given name.

        It is safe to call this function multiple times with
        the same arguments.
        However, a :class:`RuntimeError` is raised in case where an
        existing project configuration would conflict with
        the provided initialization parameters.

        :param name: The name of the project to initialize.
        :type name: str
        :param root: The root directory for the project.
            Defaults to the current working directory.
        :type root: str
        :param workspace: The workspace directory for the project.
            Defaults to `$project_root/workspace`.
        :type workspace: str
        :param make_dir: Create the project root directory, if
            it does not exist yet.
        :type make_dir: bool
        :returns: The project handle of the initialized project.
        :rtype: :py:class:`~.Project`
        :raises RuntimeError: If the project root path already
            contains a conflicting project configuration."""
        if root is None:
            root = os.getcwd()
        try:
            project = cls.get_project(root=root, search=False)
        except LookupError:
            fn_config = os.path.join(root, 'signac.rc')
            if make_dir:
                _mkdir_p(os.path.dirname(fn_config))
            config = get_config(fn_config)
            config['project'] = name
            if workspace is not None:
                config['workspace_dir'] = workspace
            config['schema_version'] = SCHEMA_VERSION
            config.write()
            project = cls.get_project(root=root)
            assert project.id == str(name)
            return project
        else:
            try:
                assert project.id == str(name)
                if workspace is not None:
                    assert os.path.realpath(workspace) \
                        == os.path.realpath(project.workspace())
                return project
            except AssertionError:
                raise RuntimeError(
                    "Failed to initialize project '{}'. Path '{}' already "
                    "contains a conflicting project configuration.".format(
                        name, os.path.abspath(root)))

    @classmethod
    def get_project(cls, root=None, search=True, **kwargs):
        r"""Find a project configuration and return the associated project.

        :param root:
            The starting point to search for a project, defaults to the
            current working directory.
        :type root: str
        :param search:
            If True, search for project configurations inside and above
            the specified root directory, otherwise only return projects
            with a root directory identical to the specified root argument.
        :type search: bool
        :param \*\*kwargs:
            Optional keyword arguments that are forwarded to the
            :class:`.Project` class constructor.
        :returns: The project handle.
        :rtype: :py:class:`~.Project`
        :raises LookupError: If no project configuration can be found.
        """
        if root is None:
            root = os.getcwd()
        config = load_config(root=root, local=False)
        if 'project' not in config or \
                (not search and os.path.realpath(config['project_dir']) != os.path.realpath(root)):
            raise LookupError(
                "Unable to determine project id for path '{}'.".format(os.path.abspath(root)))

        return cls(config=config, **kwargs)

    @classmethod
    def get_job(cls, root=None):
        """Find a Job in or above the current working directory (or provided path).

        :param root: The job root directory.
            If no root directory is given, the current working directory is
            assumed to be the job directory.
        :type root: str
        :returns: The job handle.
        :raises LookupError: If this job cannot be found."""
        if root is None:
            root = os.getcwd()
        root = os.path.abspath(root)

        # Ensure the root path exists, which is not guaranteed by the regex match
        if not os.path.exists(root):
            raise LookupError("Path does not exist: '{}'.".format(root))

        # Find the last match instance of a job id
        results = list(re.finditer(JOB_ID_REGEX, root))
        if len(results) == 0:
            raise LookupError("Could not find a job id in path '{}'.".format(root))
        match = results[-1]
        job_id = match.group(0)
        job_root = root[:match.end()]

        # Find a project *above* the root directory (avoid finding nested projects)
        project = cls.get_project(os.path.join(job_root, os.pardir))

        # Return the matched job id from the found project
        return project.open_job(id=job_id)


@contextmanager
def TemporaryProject(name=None, cls=None, **kwargs):
    r"""Context manager for the generation of a temporary project.

    This is a factory function that creates a Project within a temporary directory
    and must be used as context manager, for example like this:

    .. code-block:: python

        with TemporaryProject() as tmp_project:
            tmp_project.import_from('/data')

    :param name:
        An optional name for the temporary project.
        Defaults to a unique random string.
    :type name: str
    :param cls:
        The class of the temporary project.
        Defaults to :class:`.Project`.
    :param \*\*kwargs:
        Optional keyword arguments that are forwarded to the
        :func:`~tempfile.TemporaryDirectory` class constructor, which is
        used to create a temporary root directory.
    :returns:
        An instance of :class:`.Project`.
    """
    if name is None:
        name = str(uuid.uuid4())
    if cls is None:
        cls = Project
    with TemporaryDirectory(**kwargs) as tmp_dir:
        yield cls.init_project(name=name, root=tmp_dir)


def _skip_errors(iterable, log=print):
    while True:
        try:
            yield next(iterable)
        except StopIteration:
            return
        except Exception as error:
            log(error)


class _JobsCursorIterator(object):

    def __init__(self, project, ids):
        self._project = project
        self._ids = ids
        self._ids_iterator = iter(ids)

    def __next__(self):
        return self._project.open_job(id=next(self._ids_iterator))

    def __iter__(self):
        return type(self)(self._project, self._ids)


class JobsCursor(object):
    """An iterator over a search query result, enabling simple iteration and
    grouping operations.
    """
    _use_pandas_for_html_repr = True  # toggle use of pandas for html repr

    def __init__(self, project, filter):
        self._project = project
        self._filter = filter

        # This private attribute allows us to implement the deprecated
        # next() method for this class.
        self._next_iter = None

    def __eq__(self, other):
<<<<<<< HEAD
        return self._project == other._project and self._filter == other._filter
=======
        return self._project == other._project and self._filter == other._filter\
            and self._doc_filter == other._doc_filter
>>>>>>> b21bdebc

    def __len__(self):
        # Highly performance critical code path!!
        if self._filter:
            # We use the standard function for determining job ids if and only if
            # any of the two filter is provided.
<<<<<<< HEAD
            return len(self._project.find_job_ids(self._filter))
=======
            return len(self._project._find_job_ids(self._filter, self._doc_filter))
>>>>>>> b21bdebc
        else:
            # Without filter we can simply return the length of the whole project.
            return self._project.__len__()

    def __iter__(self):
        # Code duplication here for improved performance.
        return _JobsCursorIterator(
            self._project,
<<<<<<< HEAD
            self._project.find_job_ids(self._filter)
=======
            self._project._find_job_ids(self._filter, self._doc_filter),
>>>>>>> b21bdebc
            )

    def next(self):
        """Return the next element.

        This function is deprecated, users should use iter(..).next() instead!

        .. deprecated:: 0.9.6
        """
        warnings.warn("Calling next() directly on a JobsCursor is deprecated!", DeprecationWarning)
        if self._next_iter is None:
            self._next_iter = iter(self)
        try:
            return next(self._next_iter)
        except StopIteration:
            self._next_iter = None
            raise

    def groupby(self, key=None, default=None):
        """Groups jobs according to one or more statepoint parameters.
        This method can be called on any :class:`~.JobsCursor` such as
        the one returned by :meth:`find_jobs` or by iterating over a
        project. Examples:

        .. code-block:: python

            # Group jobs by statepoint parameter 'a'.
            for key, group in project.groupby('a'):
                print(key, list(group))

            # Find jobs where job.sp['a'] is 1 and group them
            # by job.sp['b'] and job.sp['c'].
            for key, group in project.find_jobs({'a': 1}).groupby(('b', 'c')):
                print(key, list(group))

            # Group by job.sp['d'] and job.document['count'] using a lambda.
            for key, group in project.groupby(
                lambda job: (job.sp['d'], job.document['count'])
            ):
                print(key, list(group))

        If `key` is None, jobs are grouped by identity (by id), placing one job
        into each group.

        :param key:
            The statepoint grouping parameter(s) passed as a string, iterable of strings,
            or a function that will be passed one argument, the job.
        :type key:
            str, iterable, or function
        :param default:
            A default value to be used when a given state point key is not present (must
            be sortable).
        """
        _filter = self._filter
        if isinstance(key, str):
            if default is None:
                if _filter is None:
                    _filter = {key: {"$exists": True}}
                else:
                    _filter = {'$and': [{key: {"$exists": True}}, _filter]}

                def keyfunction(job):
                    return job.sp[key]
            else:
                def keyfunction(job):
                    return job.sp.get(key, default)

        elif isinstance(key, Iterable):
            if default is None:
                if _filter is None:
                    _filter = {k: {"$exists": True} for k in key}
                else:
                    _filter = {'$and': [{k: {"$exists": True} for k in key}, _filter]}

                def keyfunction(job):
                    return tuple(job.sp[k] for k in key)
            else:
                def keyfunction(job):
                    return tuple(job.sp.get(k, default) for k in key)

        elif key is None:
            # Must return a type that can be ordered with <, >
            def keyfunction(job):
                return str(job)

        else:
            keyfunction = key

        return groupby(sorted(iter(JobsCursor(self._project, _filter, self._doc_filter)),
                              key=keyfunction), key=keyfunction)

    def groupbydoc(self, key=None, default=None):
        """Groups jobs according to one or more document values.
        This method can be called on any :class:`~.JobsCursor` such as
        the one returned by :meth:`find_jobs` or by iterating over a
        project. Examples:

        .. code-block:: python

            # Group jobs by document value 'a'.
            for key, group in project.groupbydoc('a'):
                print(key, list(group))

            # Find jobs where job.sp['a'] is 1 and group them
            # by job.document['b'] and job.document['c'].
            for key, group in project.find_jobs({'a': 1}).groupbydoc(('b', 'c')):
                print(key, list(group))

            # Group by whether 'd' is a field in the job.document using a lambda.
            for key, group in project.groupbydoc(lambda doc: 'd' in doc):
                print(key, list(group))

        If `key` is None, jobs are grouped by identity (by id), placing one job
        into each group.

        :param key:
            The statepoint grouping parameter(s) passed as a string, iterable of strings,
            or a function that will be passed one argument, :attr:`job.document`.
        :type key:
            str, iterable, or function
        :param default:
            A default value to be used when a given state point key is not present (must
            be sortable).
        """
        if isinstance(key, str):
            if default is None:
                def keyfunction(job):
                    return job.document[key]
            else:
                def keyfunction(job):
                    return job.document.get(key, default)
        elif isinstance(key, Iterable):
            if default is None:
                def keyfunction(job):
                    return tuple(job.document[k] for k in key)
            else:
                def keyfunction(job):
                    return tuple(job.document.get(k, default) for k in key)
        elif key is None:
            # Must return a type that can be ordered with <, >
            def keyfunction(job):
                return str(job)
        else:
            # Pass the job document to lambda functions
            def keyfunction(job):
                return key(job.document)
        return groupby(sorted(iter(self), key=keyfunction), key=keyfunction)

    def export_to(self, target, path=None, copytree=None):
        """Export all jobs to a target location, such as a directory or a (zipped) archive file.

        See help(signac.Project.export_to) for full details on how to use this function.
        """
        from .import_export import export_jobs
        return dict(export_jobs(jobs=list(self), target=target,
                                path=path, copytree=copytree))

    def to_dataframe(self, sp_prefix='sp.', doc_prefix='doc.'):
        """Convert the selection of jobs to a pandas dataframe.

        This function exports the job metadata to a :py:class:`pandas.DataFrame`.
        All state point and document keys are prefixed by default to be able to distinguish them.

        :param sp_prefix:
            Prefix state point keys with the given string. Defaults to "sp.".
        :type sp_prefix:
            str
        :param doc_prefix:
            Prefix document keys with the given string. Defaults to "doc.".
        :type doc_prefix:
            str
        :returns:
            A pandas dataframe with all job metadata.
        :rtype:
            :py:class:`pandas.DataFrame`
        """
        import pandas

        def _export_sp_and_doc(job):
            for key, value in job.sp.items():
                yield sp_prefix + key, value
            for key, value in job.doc.items():
                yield doc_prefix + key, value

        return pandas.DataFrame.from_dict(
            data={job._id: dict(_export_sp_and_doc(job)) for job in self},
            orient='index').infer_objects()

    def __repr__(self):
<<<<<<< HEAD
        return "{type}({{'project': '{project}', 'filter': '{filter}'}})".format(
                   type=self.__class__.__module__ + '.' + self.__class__.__name__,
                   project=self._project,
                   filter=self._filter)
=======
        return '{type}(project={project}, filter={filter}, doc_filter={doc_filter})'.format(
                   type=self.__class__.__name__,
                   project=repr(self._project),
                   filter=repr(self._filter),
                   doc_filter=repr(self._doc_filter))
>>>>>>> b21bdebc

    def _repr_html_jobs(self):
        html = ''
        len_self = len(self)
        try:
            if len_self > 100:
                raise RuntimeError  # too large
            if self._use_pandas_for_html_repr:
                import pandas
            else:
                raise RuntimeError
        except ImportError:
            warnings.warn('Install pandas for a pretty representation of jobs.')
            html += '<br/><strong>{}</strong> job(s) found'.format(len_self)
        except RuntimeError:
            html += '<br/><strong>{}</strong> job(s) found'.format(len_self)
        else:
            with pandas.option_context("display.max_rows", 20):
                html += self.to_dataframe()._repr_html_()
        return html

    def _repr_html_(self):
        """Returns an HTML representation of JobsCursor."""
        return repr(self) + self._repr_html_jobs()


def init_project(name, root=None, workspace=None, make_dir=True):
    """Initialize a project with the given name.

    It is safe to call this function multiple times with
    the same arguments.
    However, a :class:`RuntimeError` is raised in case where an
    existing project configuration would conflict with
    the provided initialization parameters.

    :param name: The name of the project to initialize.
    :type name: str
    :param root: The root directory for the project.
        Defaults to the current working directory.
    :type root: str
    :param workspace: The workspace directory for the project.
        Defaults to `$project_root/workspace`.
    :type workspace: str
    :param make_dir: Create the project root directory, if
        it does not exist yet.
    :type make_dir: bool
    :returns: The project handle of the initialized project.
    :rtype: :py:class:`~.Project`
    :raises RuntimeError: If the project root path already
        contains a conflicting project configuration."""
    return Project.init_project(name=name, root=root, workspace=workspace, make_dir=make_dir)


def get_project(root=None, search=True, **kwargs):
    r"""Find a project configuration and return the associated project.

    :param root:
        The starting point to search for a project, defaults to the
        current working directory.
    :type root: str
    :param search:
        If True, search for project configurations inside and above
        the specified root directory, otherwise only return projects
        with a root directory identical to the specified root argument.
    :type search: bool
    :param \*\*kwargs:
        Optional keyword arguments that are forwarded to the
        :class:`.Project` class constructor.
    :returns: The project handle.
    :rtype: :py:class:`~.Project`
    :raises LookupError: If no project configuration can be found.
    """
    return Project.get_project(root=root, search=search, **kwargs)


def get_job(root=None):
    """Find a Job in or above the current working directory (or provided path).

    :param root: The job root directory.
        If no root directory is given, the current working directory is
        assumed to be within the current job workspace directory.
    :type root: str
    :returns: The job handle.
    :raises LookupError: If this job cannot be found.

    For example, when the current directory is a job workspace directory:

    .. code-block:: python

        >>> signac.get_job()
        signac.contrib.job.Job(project=..., statepoint={...})

    """
    return Project.get_job(root=root)<|MERGE_RESOLUTION|>--- conflicted
+++ resolved
@@ -35,15 +35,8 @@
 from .errors import WorkspaceError
 from .errors import DestinationExistsError
 from .errors import JobsCorruptedError
-<<<<<<< HEAD
 from .filterparse import parse_filter, _root_keys
-if six.PY2:
-    from collections import Mapping, Iterable
-else:
-    from collections.abc import Mapping, Iterable
-=======
 from .errors import IncompatibleSchemaVersion
->>>>>>> b21bdebc
 
 logger = logging.getLogger(__name__)
 
@@ -84,7 +77,6 @@
     def __len__(self):
         return len(self._collection)
 
-<<<<<<< HEAD
     def find_job_ids(self, filter=None):
         """Find the job_ids of all jobs matching the filters.
 
@@ -102,25 +94,23 @@
         :raises RuntimeError: If the filters are not supported
             by the index.
         """
-=======
-    def _resolve_statepoint_filter(self, q):
-        for k, v in q.items():
-            if k in ('$and', '$or'):
-                if not isinstance(v, list) or isinstance(v, tuple):
-                    raise ValueError(
-                        "The argument to a logical operator must be a sequence (e.g. a list)!")
-                yield k, [dict(self._resolve_statepoint_filter(i)) for i in v]
-            else:
-                yield 'statepoint.{}'.format(k), v
-
-    def find_job_ids(self, filter=None, doc_filter=None):
+    # def _resolve_statepoint_filter(self, q):
+    #     for k, v in q.items():
+    #         if k in ('$and', '$or'):
+    #             if not isinstance(v, list) or isinstance(v, tuple):
+    #                 raise ValueError(
+    #                     "The argument to a logical operator must be a sequence (e.g. a list)!")
+    #             yield k, [dict(self._resolve_statepoint_filter(i)) for i in v]
+    #         else:
+    #             yield 'statepoint.{}'.format(k), v
+
+    # def find_job_ids(self, filter=None, doc_filter=None):
         if filter:
             filter = dict(self._resolve_statepoint_filter(filter))
             if doc_filter:
                 filter.update(doc_filter)
         elif doc_filter:
             filter = doc_filter
->>>>>>> b21bdebc
         return self._collection._find(filter)
 
 
@@ -578,16 +568,9 @@
         """
         from .schema import _build_job_statepoint_index
         if index is None:
-<<<<<<< HEAD
             index = [{'_id': job._id, 'sp': job.sp()} for job in self]
         for x in _build_job_statepoint_index(jobs=self, exclude_const=exclude_const, index=index):
-            yield x
-=======
-            index = [{'_id': job._id, 'statepoint': job.sp()} for job in self]
-        for x, y in _build_job_statepoint_index(
-                    jobs=self, exclude_const=exclude_const, index=index):
             yield tuple(x.split('.')), y
->>>>>>> b21bdebc
 
     def detect_schema(self, exclude_const=False, subset=None, index=None):
         """Detect the project's state point schema.
@@ -1324,11 +1307,7 @@
         for _id in to_remove:
             del self._index_cache[_id]
         for _id in to_add:
-<<<<<<< HEAD
-            self._index_cache[_id] = dict(sp=self.get_statepoint(_id), _id=_id)
-=======
-            self._index_cache[_id] = dict(statepoint=self._get_statepoint(_id), _id=_id)
->>>>>>> b21bdebc
+            self._index_cache[_id] = dict(sp=self._get_statepoint(_id), _id=_id)
         return self._index_cache.values()
 
     def _build_index(self, include_job_document=False):
@@ -1336,13 +1315,8 @@
         Generate a basic state point index.
         """
         wd = self.workspace() if self.Job is Job else None
-<<<<<<< HEAD
-        for _id in self.find_job_ids():
-            doc = dict(_id=_id, sp=self.get_statepoint(_id))
-=======
         for _id in self._find_job_ids():
-            doc = dict(_id=_id, statepoint=self._get_statepoint(_id))
->>>>>>> b21bdebc
+            doc = dict(_id=_id, sp=self._get_statepoint(_id))
             if include_job_document:
                 if wd is None:
                     doc['doc'] = self.open_job(id=_id).document
@@ -1751,23 +1725,14 @@
         self._next_iter = None
 
     def __eq__(self, other):
-<<<<<<< HEAD
         return self._project == other._project and self._filter == other._filter
-=======
-        return self._project == other._project and self._filter == other._filter\
-            and self._doc_filter == other._doc_filter
->>>>>>> b21bdebc
 
     def __len__(self):
         # Highly performance critical code path!!
         if self._filter:
             # We use the standard function for determining job ids if and only if
             # any of the two filter is provided.
-<<<<<<< HEAD
             return len(self._project.find_job_ids(self._filter))
-=======
-            return len(self._project._find_job_ids(self._filter, self._doc_filter))
->>>>>>> b21bdebc
         else:
             # Without filter we can simply return the length of the whole project.
             return self._project.__len__()
@@ -1776,11 +1741,7 @@
         # Code duplication here for improved performance.
         return _JobsCursorIterator(
             self._project,
-<<<<<<< HEAD
             self._project.find_job_ids(self._filter)
-=======
-            self._project._find_job_ids(self._filter, self._doc_filter),
->>>>>>> b21bdebc
             )
 
     def next(self):
@@ -1970,18 +1931,10 @@
             orient='index').infer_objects()
 
     def __repr__(self):
-<<<<<<< HEAD
         return "{type}({{'project': '{project}', 'filter': '{filter}'}})".format(
                    type=self.__class__.__module__ + '.' + self.__class__.__name__,
                    project=self._project,
                    filter=self._filter)
-=======
-        return '{type}(project={project}, filter={filter}, doc_filter={doc_filter})'.format(
-                   type=self.__class__.__name__,
-                   project=repr(self._project),
-                   filter=repr(self._filter),
-                   doc_filter=repr(self._doc_filter))
->>>>>>> b21bdebc
 
     def _repr_html_jobs(self):
         html = ''
