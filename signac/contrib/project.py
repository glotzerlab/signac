# Copyright (c) 2018 The Regents of the University of Michigan
# All rights reserved.
# This software is licensed under the BSD 3-Clause License.
import os
import stat
import re
import logging
import warnings
import errno
import uuid
import gzip
import time
from collections.abc import Iterable
from contextlib import contextmanager
from deprecation import deprecated
from itertools import groupby
from multiprocessing.pool import ThreadPool
from tempfile import TemporaryDirectory
from packaging import version

from ..version import __version__, SCHEMA_VERSION
from .. import syncutil
from ..core import json
from ..core.jsondict import JSONDict
from ..core.h5store import H5StoreManager
from .collection import Collection
from ..common.config import get_config, load_config, Config
from ..sync import sync_projects
from .job import Job
from .hashing import calc_id
from .indexing import SignacProjectCrawler
from .indexing import MasterCrawler
from .utility import _mkdir_p, split_and_print_progress
from .schema import ProjectSchema
from .errors import WorkspaceError
from .errors import DestinationExistsError
from .errors import JobsCorruptedError
from .errors import IncompatibleSchemaVersion

logger = logging.getLogger(__name__)

JOB_ID_REGEX = re.compile('[a-f0-9]{32}')

ACCESS_MODULE_MINIMAL = """import signac

def get_indexes(root):
    yield signac.get_project(root).index()
"""

ACCESS_MODULE_MASTER = """#!/usr/bin/env python
# -*- coding: utf-8 -*-
import signac

def get_indexes(root):
    yield signac.get_project(root).index()

if __name__ == '__main__':
    with signac.Collection.open('index.txt') as index:
        signac.export(signac.index(), index, update=True)
"""


class JobSearchIndex(object):
    """Search for specific jobs with filters.

    The JobSearchIndex allows to search for job_ids,
    that are part of an index, which match specific
    statepoint filters or job document filters.

    :param index: A document index.
    """

    def __init__(self, index, _trust=False):
        self._collection = Collection(index, _trust=_trust)

    def __len__(self):
        return len(self._collection)

    def _resolve_statepoint_filter(self, q):
        for k, v in q.items():
            if k in ('$and', '$or'):
                if not isinstance(v, list) or isinstance(v, tuple):
                    raise ValueError(
                        "The argument to a logical operator must be a sequence (e.g. a list)!")
                yield k, [dict(self._resolve_statepoint_filter(i)) for i in v]
            else:
                yield 'statepoint.{}'.format(k), v

    def find_job_ids(self, filter=None, doc_filter=None):
        if filter:
            filter = dict(self._resolve_statepoint_filter(filter))
            if doc_filter:
                filter.update(doc_filter)
        elif doc_filter:
            filter = doc_filter
        return self._collection._find(filter)


class _ProjectConfig(Config):
    """Extends the project config to make it immutable."""
    def __init__(self, *args, **kwargs):
        self._mutable = True
        super(_ProjectConfig, self).__init__(*args, **kwargs)
        self._mutable = False

    def __setitem__(self, key, value):
        if not self._mutable:
            warnings.warn("Modifying the project configuration after project "
                          "initialization is deprecated as of version 1.3 and "
                          "will be removed in version 2.0.",
                          DeprecationWarning)

            assert version.parse(__version__) < version.parse("2.0")
        return super(_ProjectConfig, self).__setitem__(key, value)


class Project(object):
    """The handle on a signac project.

    Application developers should usually not need to
    directly instantiate this class, but use
    :func:`signac.get_project` instead."""
    Job = Job

    FN_DOCUMENT = 'signac_project_document.json'
    "The project's document filename."

    KEY_DATA = 'signac_data'
    "The project's datastore key."

    FN_STATEPOINTS = 'signac_statepoints.json'
    "The default filename to read from and write statepoints to."

    FN_CACHE = '.signac_sp_cache.json.gz'
    "The default filename for the state point cache file."

    _use_pandas_for_html_repr = True  # toggle use of pandas for html repr

    def __init__(self, config=None, _ignore_schema_version=False):
        if config is None:
            config = load_config()
        self._config = _ProjectConfig(config)

        # Ensure that the project id is configured.
        if self.id is None:
            raise LookupError(
                "Unable to determine project id. "
                "Please verify that '{}' is a signac project path.".format(
                    os.path.abspath(self.config.get('project_dir', os.getcwd()))))

        # Ensure that the project's data schema is supported.
        if not _ignore_schema_version:
            self._check_schema_compatibility()

        # Prepare project document
        self._fn_doc = os.path.join(self._rd, self.FN_DOCUMENT)
        self._document = None

<<<<<<< HEAD
        # Prepare project h5-stores
        self._stores = H5StoreManager(self._rd)
=======
        # Prepare Workspace Directory
        if not os.path.isdir(self._wd):
            try:
                _mkdir_p(self._wd)
            except OSError:
                logger.error(
                    "Error occurred while trying to create "
                    "workspace directory for project {}.".format(self.id))
                raise
>>>>>>> 447d77b0

        # Internal caches
        self._index_cache = dict()
        self._sp_cache = dict()
        self._sp_cache_misses = 0
        self._sp_cache_warned = False
        self._sp_cache_miss_warning_threshold = self._config.get(
            'statepoint_cache_miss_warning_threshold', 500)

    def __str__(self):
        "Returns the project's id."
        return str(self.id)

    def __repr__(self):
        return "{type}.get_project({root})".format(
                   type=self.__class__.__name__,
                   root=repr(self.root_directory()))

    def _repr_html_(self):
        return "<p>" + \
            '<strong>Project:</strong> {}<br>'.format(self.id) + \
            "<strong>Root:</strong> {}<br>".format(self.root_directory()) + \
            "<strong>Workspace:</strong> {}<br>".format(self.workspace()) + \
            "<strong>Size:</strong> {}".format(len(self)) + \
            "</p>" + \
            self.find_jobs()._repr_html_jobs()

    def __eq__(self, other):
        return repr(self) == repr(other)

    @property
    def config(self):
        "The project's configuration."
        return self._config

    @property
    def _rd(self):
        "The project root directory."
        return self._config['project_dir']

    @property
    def _wd(self):
        wd = os.path.expandvars(self._config.get('workspace_dir', 'workspace'))
        if os.path.isabs(wd):
            return wd
        else:
            return os.path.join(self._rd, wd)

    def root_directory(self):
        "Returns the project's root directory."
        return self._rd

    def workspace(self):
        """Returns the project's workspace directory.

        The workspace defaults to `project_root/workspace`.
        Configure this directory with the 'workspace_dir'
        attribute.
        If the specified directory is a relative path,
        the absolute path is relative from the project's
        root directory.

        .. note::
            The configuration will respect environment variables,
            such as $HOME."""
        return self._wd

    @deprecated(deprecated_in="1.3", removed_in="2.0", current_version=__version__,
                details="Use project.id instead.")
    def get_id(self):
        """Get the project identifier.

        :return: The project id.
        :rtype: str
        """
        return self.id

    @property
    def id(self):
        """Get the project identifier.

        :return: The project id.
        :rtype: str
        """
        try:
            return str(self.config['project'])
        except KeyError:
            return None

    def _check_schema_compatibility(self):
        """Checks whether this project's data schema is compatible with this version.

        :raises RuntimeError:
            If the schema version is incompatible.
        """
        schema_version = version.parse(SCHEMA_VERSION)
        config_schema_version = version.parse(self.config['schema_version'])
        if config_schema_version > schema_version:
            # Project config schema version is newer and therefore not supported.
            raise IncompatibleSchemaVersion(
                "The signac schema version used by this project is '{}', but signac {} "
                "only supports up to schema version '{}'. Try updating signac.".format(
                    config_schema_version, __version__, schema_version))
        elif config_schema_version < schema_version:
            raise IncompatibleSchemaVersion(
                "The signac schema version used by this project is '{}', but signac {} "
                "requires schema version '{}'. Please use '$ signac migrate' to "
                "irreversibly migrate this project's schema to the supported "
                "version.".format(
                    config_schema_version, __version__, schema_version))
        else:   # identical and therefore compatible
            logger.debug(
                "The project's schema version {} is supported.".format(
                    config_schema_version))

    def min_len_unique_id(self):
        "Determine the minimum length required for an id to be unique."
        job_ids = list(self._find_job_ids())
        tmp = set()
        for i in range(32):
            tmp.clear()
            for _id in job_ids:
                if _id[:i] in tmp:
                    break
                else:
                    tmp.add(_id[:i])
            else:
                break
        return i

    def fn(self, filename):
        """Prepend a filename with the project's root directory path.

        :param filename: The filename of the file.
        :type filename: str
        :return: The joined path of project root directory and filename.
        """
        return os.path.join(self.root_directory(), filename)

    def isfile(self, filename):
        """True if a file with filename exists in the project's root directory.

        :param filename: The filename of the file.
        :type filename: str
        :return: True if a file with filename exists in the project's root
            directory.
        :rtype: bool
        """
        return os.path.isfile(self.fn(filename))

    def _reset_document(self, new_doc):
        self.document.reset(new_doc)

    @property
    def document(self):
        """The document associated with this project.

        :return: The project document handle.
        :rtype: :class:`~.JSONDict`
        """
        if self._document is None:
            self._document = JSONDict(filename=self._fn_doc, write_concern=True)
        return self._document

    @document.setter
    def document(self, new_doc):
        self._reset_document(new_doc)

    @property
    def doc(self):
        """The document associated with this project.

        Alias for :attr:`~signac.Project.document`.

        :return: The project document handle.
        :rtype: :class:`~.JSONDict`
        """
        return self.document

    @doc.setter
    def doc(self, new_doc):
        self.document = new_doc

    @property
    def stores(self):
        """Access HDF5-stores associated with this project.

        Use this property to access an HDF5 file within the project's root
        directory using the H5Store dict-like interface.

        This is an example for accessing an HDF5 file called ``'my_data.h5'``
        within the project's root directory:

        .. code-block:: python

            project.stores['my_data']['array'] = np.random((32, 4))

        This is equivalent to:

        .. code-block:: python

            H5Store(project.fn('my_data.h5'))['array'] = np.random((32, 4))

        Both the `project.stores` and the `H5Store` itself support attribute
        access. The above example could therefore also be expressed as:

        .. code-block:: python

            project.stores.my_data.array = np.random((32, 4))

        :return: The HDF5-Store manager for this project.
        :rtype: :class:`~..core.h5store.H5StoreManager`
        """
        return self._stores

    @property
    def data(self):
        """The data associated with this project.

        This property should be used for large array-like data, which can't be
        stored efficiently in the project document. For examples and usage, see
        `Centralized Project Data
        <https://docs.signac.io/en/latest/projects.html#centralized-project-data>`_.

        See :class:`~..core.h5store.H5Store` for usage examples.

        Equivalent to:

        .. code-block:: python

            return project.stores['signac_data']

        :return: An HDF5-backed datastore.
        :rtype: :class:`~..core.h5store.H5Store`
        """
        return self.stores[self.KEY_DATA]

    @data.setter
    def data(self, new_data):
        self.stores[self.KEY_DATA] = new_data

    def open_job(self, statepoint=None, id=None):
        """Get a job handle associated with a statepoint.

        This method returns the job instance associated with
        the given statepoint or job id.
        Opening a job by a valid statepoint never fails.
        Opening a job by id requires a lookup of the statepoint
        from the job id, which may fail if the job was not
        previously initialized.

        :param statepoint: The job's unique set of parameters.
        :type statepoint: mapping
        :param id: The job id.
        :type id: str
        :return: The job instance.
        :rtype: :class:`~.Job`
        :raises KeyError:
            If the attempt to open the job by id fails.
        :raises LookupError: If the attempt to open the job by an
            abbreviated id returns more than one match.
        """
        if (id is None) == (statepoint is None):
            raise ValueError(
                "You need to either provide the statepoint or the id.")
        if id is None:
            # second best case
            job = self.Job(project=self, statepoint=statepoint)
            if job._id not in self._sp_cache:
                self._sp_cache[job._id] = job.statepoint._as_dict()
            return job
        elif id in self._sp_cache:
            # optimal case
            return self.Job(project=self, statepoint=self._sp_cache[id], _id=id)
        else:
            # worst case (no statepoint and cache miss)
            if len(id) < 32:
                job_ids = self._find_job_ids()
                matches = [_id for _id in job_ids if _id.startswith(id)]
                if len(matches) == 1:
                    id = matches[0]
                elif len(matches) > 1:
                    raise LookupError(id)
            return self.Job(project=self, statepoint=self.get_statepoint(id), _id=id)

    def _job_dirs(self):
        try:
            for d in os.listdir(self._wd):
                if JOB_ID_REGEX.match(d):
                    yield d
        except OSError as error:
            if error.errno == errno.ENOENT:
                if os.path.islink(self._wd):
                    raise WorkspaceError(
                        "The link '{}' pointing to the workspace is broken.".format(self._wd))
                elif not os.path.isdir(os.path.dirname(self._wd)):
                    logger.warning(
                        "The path to the workspace directory "
                        "('{}') does not exist.".format(os.path.dirname(self._wd)))
                else:
                    logger.info("The workspace directory '{}' does not exist!".format(self._wd))
            else:
                logger.error("Unable to access the workspace directory '{}'.".format(self._wd))
                raise WorkspaceError(error)

    def num_jobs(self):
        "Return the number of initialized jobs."
        # We simply count the the number of valid directories and avoid building a list
        # for improved performance.
        i = 0
        for i, _ in enumerate(self._job_dirs(), 1):
            pass
        return i

    __len__ = num_jobs

    def __contains__(self, job):
        """Determine whether job is in the project's data space.

        :param job: The job to test for initialization.
        :type job: :py:class:`~.Job`
        :returns: True when the job is initialized for this project.
        :rtype: bool
        """
        return os.path.exists(os.path.join(self._wd, job.id))

    @deprecated(deprecated_in="1.3", removed_in="2.0", current_version=__version__)
    def build_job_search_index(self, index, _trust=False):
        """Build a job search index.

        :param index: A document index.
        :type index: list
        :returns: A job search index based on the provided index.
        :rtype: :class:`~.JobSearchIndex`
        """
        return JobSearchIndex(index=index, _trust=_trust)

    @deprecated(deprecated_in="1.3", removed_in="2.0", current_version=__version__,
                details="Use the detect_schema() function instead.")
    def build_job_statepoint_index(self, exclude_const=False, index=None):
        """Build a statepoint index to identify jobs with specific parameters.

        This method generates pairs of state point keys and mappings of values
        to a set of all corresponding job ids. The pairs are ordered by the number
        of different values.
        Since state point keys may be nested, they are represented as a tuple.
        For example:

        .. code-block:: python

            >>> for i in range(4):
            ...     project.open_job({'a': i, 'b': {'c': i % 2}}).init()
            ...
            >>> for key, value in project.build_job_statepoint_index():
            ...     print(key)
            ...     pprint.pprint(value)
            ...
            ('b', 'c')
            defaultdict(<class 'set'>,
                        {0: {'3a530c13bfaf57517b4e81ecab6aec7f',
                             '4e9a45a922eae6bb5d144b36d82526e4'},
                         1: {'d49c6609da84251ab096654971115d0c',
                             '5c2658722218d48a5eb1e0ef7c26240b'}})
            ('a',)
            defaultdict(<class 'set'>,
                        {0: {'4e9a45a922eae6bb5d144b36d82526e4'},
                         1: {'d49c6609da84251ab096654971115d0c'},
                         2: {'3a530c13bfaf57517b4e81ecab6aec7f'},
                         3: {'5c2658722218d48a5eb1e0ef7c26240b'}})

        Values that are constant over the complete data space can be optionally
        ignored with the exclude_const argument set to True.

        :param exclude_const: Exclude entries that are shared by all jobs
            that are part of the index.
        :type exclude_const: bool
        :param index: A document index.
        :yields: Pairs of state point keys and mappings of values to a set of all
            corresponding job ids.
        """
        from .schema import _build_job_statepoint_index
        if index is None:
            index = [{'_id': job._id, 'statepoint': job.sp()} for job in self]
        for x in _build_job_statepoint_index(jobs=self, exclude_const=exclude_const, index=index):
            yield x

    def detect_schema(self, exclude_const=False, subset=None, index=None):
        """Detect the project's state point schema.

        :param exclude_const:
            Exclude all state point keys that are shared by all jobs within this project.
        :type exclude_const:
            bool
        :param subset:
            A sequence of jobs or job ids specifying a subset over which the state point
            schema should be detected.
        :param index:
            A document index.
        :returns:
            The detected project schema.
        :rtype:
            `signac.contrib.schema.ProjectSchema`
        """
        if index is None:
            index = self.index(include_job_document=False)
        if subset is not None:
            subset = {str(s) for s in subset}
            index = [doc for doc in index if doc['_id'] in subset]
        statepoint_index = self.build_job_statepoint_index(exclude_const=exclude_const, index=index)
        return ProjectSchema.detect(statepoint_index)

    @deprecated(deprecated_in="1.3", removed_in="2.0", current_version=__version__,
                details="Use find_jobs().ids instead.")
    def find_job_ids(self, filter=None, doc_filter=None, index=None):
        """Find the job_ids of all jobs matching the filters.

        The optional filter arguments must be a Mapping of key-value
        pairs and JSON serializable.

        .. note::
            Providing a pre-calculated index may vastly increase the
            performance of this function.

        :param filter: A mapping of key-value pairs that all
            indexed job statepoints are compared against.
        :type filter: Mapping
        :param doc_filter: A mapping of key-value pairs that all
            indexed job documents are compared against.
        :param index: A document index.
        :yields: The ids of all indexed jobs matching both filters.
        :raise TypeError: If the filters are not JSON serializable.
        :raises ValueError: If the filters are invalid.
        :raises RuntimeError: If the filters are not supported
            by the index.
        """
        return self._find_job_ids(filter, doc_filter, index)

    def _find_job_ids(self, filter=None, doc_filter=None, index=None):
        if filter is None and doc_filter is None and index is None:
            return list(self._job_dirs())
        if index is None:
            if doc_filter is None:
                index = self._sp_index()
            else:
                index = self.index(include_job_document=True)
            search_index = JobSearchIndex(index, _trust=True)
        else:
            search_index = JobSearchIndex(index)
        return search_index.find_job_ids(filter=filter, doc_filter=doc_filter)

    def find_jobs(self, filter=None, doc_filter=None):
        """Find all jobs in the project's workspace.

        The optional filter arguments must be a Mapping of key-value pairs and
        JSON serializable. The `filter` argument is used to search against job
        statepoints, whereas the `doc_filter` argument compares against job
        document keys.

        :param filter: A mapping of key-value pairs that all
            indexed job statepoints are compared against.
        :type filter: Mapping
        :param doc_filter: A mapping of key-value pairs that all
            indexed job documents are compared against.
        :type doc_filter: Mapping
        :yields: Instances of :class:`~signac.contrib.job.Job`
        :raise TypeError: If the filters are not JSON serializable.
        :raises ValueError: If the filters are invalid.
        :raises RuntimeError: If the filters are not supported
            by the index.
        """
        return JobsCursor(self, filter, doc_filter)

    def __iter__(self):
        return iter(self.find_jobs())

    def groupby(self, key=None, default=None):
        """Groups jobs according to one or more statepoint parameters.
        This method can be called on any :class:`~.JobsCursor` such as
        the one returned by :meth:`find_jobs` or by iterating over a
        project. Examples:

        .. code-block:: python

            # Group jobs by statepoint parameter 'a'.
            for key, group in project.groupby('a'):
                print(key, list(group))

            # Find jobs where job.sp['a'] is 1 and group them
            # by job.sp['b'] and job.sp['c'].
            for key, group in project.find_jobs({'a': 1}).groupby(('b', 'c')):
                print(key, list(group))

            # Group by job.sp['d'] and job.document['count'] using a lambda.
            for key, group in project.groupby(
                lambda job: (job.sp['d'], job.document['count'])
            ):
                print(key, list(group))

        If `key` is None, jobs are grouped by identity (by id), placing one job
        into each group.

        :param key:
            The statepoint grouping parameter(s) passed as a string, iterable of strings,
            or a function that will be passed one argument, the job.
        :type key:
            str, iterable, or function
        :param default:
            A default value to be used when a given state point key is not present (must
            be sortable).
        """
        return self.find_jobs().groupby(key, default=default)

    def groupbydoc(self, key=None, default=None):
        """Groups jobs according to one or more document values.
        This method can be called on any :class:`~.JobsCursor` such as
        the one returned by :meth:`find_jobs` or by iterating over a
        project. Examples:

        .. code-block:: python

            # Group jobs by document value 'a'.
            for key, group in project.groupbydoc('a'):
                print(key, list(group))

            # Find jobs where job.sp['a'] is 1 and group them
            # by job.document['b'] and job.document['c'].
            for key, group in project.find_jobs({'a': 1}).groupbydoc(('b', 'c')):
                print(key, list(group))

            # Group by whether 'd' is a field in the job.document using a lambda.
            for key, group in project.groupbydoc(lambda doc: 'd' in doc):
                print(key, list(group))

        If `key` is None, jobs are grouped by identity (by id), placing one job
        into each group.

        :param key:
            The statepoint grouping parameter(s) passed as a string, iterable of strings,
            or a function that will be passed one argument, :attr:`Job.document`.
        :type key:
            str, iterable, or function
        :param default:
            A default value to be used when a given state point key is not present (must
            be sortable).
        """
        return self.find_jobs().groupbydoc(key, default=default)

    def to_dataframe(self, *args, **kwargs):
        """Export the project metadata to a pandas dataframe.

        The arguments to this function are forwarded to :py:meth:`.JobsCursor.to_dataframe`.
        """
        return self.find_jobs().to_dataframe(*args, **kwargs)

    def read_statepoints(self, fn=None):
        """Read all statepoints from a file.

        :param fn: The filename of the file containing the statepoints,
            defaults to :const:`~signac.contrib.project.Project.FN_STATEPOINTS`.
        :type fn: str

        See also :meth:`dump_statepoints` and :meth:`write_statepoints`.
        """
        if fn is None:
            fn = self.fn(self.FN_STATEPOINTS)
        # See comment in write statepoints.
        with open(fn, 'r') as file:
            return json.loads(file.read())

    def dump_statepoints(self, statepoints):
        """Dump the statepoints and associated job ids.

        Equivalent to:

        .. code-block:: python

            {project.open_job(sp).id: sp for sp in statepoints}

        :param statepoints: A list of statepoints.
        :type statepoints: iterable
        :return: A mapping, where the key is the job id
                 and the value is the statepoint.
        :rtype: dict
        """
        return {calc_id(sp): sp for sp in statepoints}

    def write_statepoints(self, statepoints=None, fn=None, indent=2):
        """Dump statepoints to a file.

        If the file already contains statepoints, all new statepoints
        will be appended, while the old ones are preserved.

        :param statepoints: A list of statepoints,
            defaults to all statepoints which are defined in the workspace.
        :type statepoints: iterable
        :param fn: The filename of the file containing the statepoints,
            defaults to :const:`~signac.contrib.project.FN_STATEPOINTS`.
        :type fn: str
        :param indent: Specify the indentation of the json file.
        :type indent: int

        See also :meth:`dump_statepoints`.
        """
        if fn is None:
            fn = self.fn(self.FN_STATEPOINTS)
        try:
            tmp = self.read_statepoints(fn=fn)
        except IOError as error:
            if not error.errno == errno.ENOENT:
                raise
            tmp = dict()
        if statepoints is None:
            job_ids = self._job_dirs()
            _cache = {_id: self.get_statepoint(_id) for _id in job_ids}
        else:
            _cache = {calc_id(sp): sp for sp in statepoints}

        tmp.update(_cache)
        logger.debug("Writing state points file with {} entries.".format(len(tmp)))
        with open(fn, 'w') as file:
            file.write(json.dumps(tmp, indent=indent))

    def _register(self, job):
        "Register the job within the local index."
        self._sp_cache[job._id] = job._statepoint._as_dict()

    def _get_statepoint_from_workspace(self, jobid):
        "Attempt to read the statepoint from the workspace."
        fn_manifest = os.path.join(self._wd, jobid, self.Job.FN_MANIFEST)
        try:
            with open(fn_manifest, 'rb') as manifest:
                return json.loads(manifest.read().decode())
        except (IOError, ValueError) as error:
            if os.path.isdir(os.path.join(self._wd, jobid)):
                logger.error(
                    "Error while trying to access state "
                    "point manifest file of job '{}': '{}'.".format(jobid, error))
                raise JobsCorruptedError([jobid])
            raise KeyError(jobid)

    @deprecated(deprecated_in="1.3", removed_in="2.0", current_version=__version__,
                details="Use open_job(id=jobid).statepoint() function instead.")
    def get_statepoint(self, jobid, fn=None):
        """Get the statepoint associated with a job id.

        The state point is retrieved from the internal cache, from
        the workspace or from a state points file.

        :param jobid:
            A job id to get the statepoint for.
        :type jobid:
            str
        :param fn:
            The filename of the file containing the statepoints, defaults
            to :const:`~signac.contrib.project.FN_STATEPOINTS`.
        :type fn:
            str
        :return:
            The state point corresponding to jobid.
        :rtype:
            dict
        :raises KeyError:
            If the state point associated with jobid could not be found.
        :raises JobsCorruptedError:
            If the state point manifest file corresponding to jobid is
            inaccessible or corrupted.
        """
        if not self._sp_cache:
            self._read_cache()
        try:
            if jobid in self._sp_cache:
                return self._sp_cache[jobid]
            else:
                self._sp_cache_misses += 1
                if not self._sp_cache_warned and\
                        self._sp_cache_misses > self._sp_cache_miss_warning_threshold:
                    logger.debug(
                        "High number of state point cache misses. Consider "
                        "to update cache with the Project.update_cache() method.")
                    self._sp_cache_warned = True
                sp = self._get_statepoint_from_workspace(jobid)
        except KeyError as error:
            try:
                sp = self.read_statepoints(fn=fn)[jobid]
            except IOError as io_error:
                if io_error.errno != errno.ENOENT:
                    raise io_error
                else:
                    raise error
        self._sp_cache[jobid] = sp
        return sp

    def create_linked_view(self, prefix=None, job_ids=None, index=None, path=None):
        """Create or update a persistent linked view of the selected data space.

        Similar to :meth:`~.export_to`, this function expands the data space for the selected
        jobs, but instead of copying data will create symbolic links to the individual job
        workspace directories. This is primarily useful for browsing through the data
        space using a file-browser with human-interpretable directory paths.

        By default, the paths of the view will be based on variable state point keys as part
        of the *implicit* schema of the selected jobs that we create the view for. For example,
        creating a linked view for a data space with schema

        .. code-block:: python

            >>> print(project.detect_schema())
            {
             'foo': 'int([0, 1, 2, ..., 8, 9], 10)',
            }

        by calling ``project.create_linked_view('my_view')`` will look similar to:

        .. code-block:: bash

            my_view/foo/0/job -> workspace/b8fcc6b8f99c56509eb65568922e88b8
            my_view/foo/1/job -> workspace/b6cd26b873ae3624653c9268deff4485
            ...

        It is possible to control the paths using the ``path`` argument, which behaves in
        the exact same manner as the equivalent argument for :meth:`~.Project.export_to`.

        .. note::

            The behavior of this function is almost equivalent to
            ``project.export_to('my_view', copytree=os.symlink)`` with the major difference,
            that view hierarchies are actually *updated*, that means no longer valid links
            are automatically removed.

        :param prefix:
            The path where the linked view will be created or updated.
        :type prefix:
            str
        :param job_ids:
            If None (the default), create the view for the complete data space,
            otherwise only for the sub space constituted by the provided job ids.
        :param index:
            A document index.
        :param path:
            The path (function) used to structure the linked data space.
        :returns:
            A dict that maps the source directory paths, to the linked
            directory paths.
        """
        if index is not None:
            warnings.warn(("The `index` argument is deprecated as of version 1.3 and will be "
                           "removed in version 2.0."), DeprecationWarning)

        from .linked_view import create_linked_view
        return create_linked_view(self, prefix, job_ids, index, path)

    @deprecated(deprecated_in="1.3", removed_in="2.0", current_version=__version__,
                details="Use job.reset_statepoint() instead.")
    def reset_statepoint(self, job, new_statepoint):
        """Reset the state point of job.

        .. danger::

            Use this function with caution! Resetting a job's state point,
            may sometimes be necessary, but can possibly lead to incoherent
            data spaces.

        :param job: The job, that should be reset to a new state point.
        :type job: :class:`~.contrib.job.Job`
        :param new_statepoint: The job's new state point.
        :type new_statepoint: mapping
        :raises DestinationExistsError:
            If a job associated with the new state point is already initialized.
        :raises OSError:
            If the move failed due to an unknown system related error.
        """
        job.reset_statepoint(new_statepoint=new_statepoint)

    @deprecated(deprecated_in="1.3", removed_in="2.0", current_version=__version__,
                details="Use job.update_statepoint() instead.")
    def update_statepoint(self, job, update, overwrite=False):
        """Update the statepoint of this job.

        .. warning::

            While appending to a job's state point is generally safe,
            modifying existing parameters may lead to data
            inconsistency. Use the overwrite argument with caution!

        :param job: The job, whose statepoint shall be updated.
        :type job: :class:`~.contrib.job.Job`
        :param update: A mapping used for the statepoint update.
        :type update: mapping
        :param overwrite:
            Set to true, to ignore whether this update overwrites parameters,
            which are currently part of the job's state point. Use with caution!
        :raises KeyError:
            If the update contains keys, which are already part of the job's
            state point and overwrite is False.
        :raises DestinationExistsError:
            If a job associated with the new state point is already initialized.
        :raises OSError:
            If the move failed due to an unknown system related error.
        """
        job.update_statepoint(update=update, overwrite=overwrite)

    def clone(self, job, copytree=syncutil.copytree):
        """Clone job into this project.

        Create an identical copy of job within this project.

        :param job: The job to copy into this project.
        :type job: :py:class:`~.Job`
        :returns: The job instance corresponding to the copied job.
        :rtype: :class:`~.Job`
        :raises DestinationExistsError:
            In case that a job with the same id is already
            initialized within this project.
        """
        dst = self.open_job(job.statepoint())
        try:
            copytree(job.workspace(), dst.workspace())
        except OSError as error:
            if error.errno == errno.EEXIST:
                raise DestinationExistsError(dst)
            elif error.errno == errno.ENOENT:
                raise ValueError("Source job not initalized.")
            else:
                raise
        return dst

    def sync(self, other, strategy=None, exclude=None, doc_sync=None, selection=None, **kwargs):
        """Synchronize this project with the other project.

        Try to clone all jobs from the other project to this project.
        If a job is already part of this project, try to synchronize the job
        using the optionally specified strategies.

        :param other:
            The other project to synchronize this project with.
        :type other:
            :py:class:`~.Project`
        :param strategy:
            A file synchronization strategy.
        :param exclude:
            Files with names matching the given pattern will be excluded
            from the synchronization.
        :param doc_sync:
            The function applied for synchronizing documents.
        :param selection:
            Only sync the given jobs.
        :param kwargs:
            This method accepts the same keyword arguments as the :func:`~.sync.sync_projects`
            function.
        :raises DocumentSyncConflict:
            If there are conflicting keys within the project or job documents that cannot
            be resolved with the given strategy or if there is no strategy provided.
        :raises FileSyncConflict:
            If there are differing files that cannot be resolved with the given strategy
            or if no strategy is provided.
        :raises SyncSchemaConflict:
            In case that the check_schema argument is True and the detected state point
            schema of this and the other project differ.
        """
        return sync_projects(
            source=other,
            destination=self,
            strategy=strategy,
            exclude=exclude,
            doc_sync=doc_sync,
            selection=selection,
            **kwargs)

    def export_to(self, target, path=None, copytree=None):
        """Export all jobs to a target location, such as a directory or a (compressed) archive file.

        Use this function in combination with :meth:`~.find_jobs` to export only a select number
        of jobs, for example:

        .. code-block:: python

            project.find_jobs({'foo': 0}).export_to('foo_0.tar')

        The ``path`` argument enables users to control how exactly the exported data space is to be
        expanded. By default, the path-function will be based on the *implicit* schema of the
        exported jobs. For example, exporting jobs that all differ by a state point key *foo* with
        ``project.export_to('data/')``, the exported directory structure could look like this:

        .. code-block:: bash

            data/foo/0
            data/foo/1
            ...

        That would be equivalent to specifying ``path=lambda job: os.path.join('foo', job.sp.foo)``.

        Instead of a function, we can also provide a string, where fields for state point keys
        are automatically formatted. For example, the following two path arguments are equivalent:
        "foo/{foo}" and "foo/{job.sp.foo}".

        Any attribute of job can be used as a field here, so ``job.doc.bar``,
        ``job._id``, and ``job.ws`` can also be used as path fields.

        A special ``{{auto}}`` field allows us to expand the path automatically with state point
        keys that have not been specified explicitly. So, for example, one can provide
        ``path="foo/{foo}/{{auto}}"`` to specify that the path shall begin with ``foo/{foo}/``,
        but is then automatically expanded with all other state point key-value pairs. How
        key-value pairs are concatenated can be controlled *via* the format-specifier, so for
        example, ``path="{{auto:_}}"`` will generate a structure such as

        .. code-block:: bash

            data/foo_0
            data/foo_1
            ...

        Finally, providing ``path=False`` is equivalent to ``path="{job._id}"``.

        .. seealso::

            Previously exported or non-signac data spaces can be imported
            with :meth:`~.import_from`.

        :param target:
            A path to a directory to export to. The target can not already exist.
            Besides directories, possible targets are tar files (`.tar`), gzipped tar files
            (`.tar.gz`), zip files (`.zip`), bzip2-compressed files (`.bz2`),
            and xz-compressed files (`.xz`).
        :param path:
            The path (function) used to structure the exported data space.
            This argument must either be a callable which returns a path (str) as a function
            of `job`, a string where fields are replaced using the job-state point dictionary,
            or `False`, which means that we just use the job-id as path.
            Defaults to the equivalent of ``{{auto}}``.
        :param copytree:
            The function used for the actual copying of directory tree
            structures. Defaults to :func:`shutil.copytree`.
            Can only be used when the target is a directory.
        :returns:
            A dict that maps the source directory paths, to the target
            directory paths.
        """
        return self.find_jobs().export_to(target=target, path=path, copytree=copytree)

    def import_from(self, origin=None, schema=None, sync=None, copytree=None):
        """Import the data space located at origin into this project.

        This function will walk through the data space located at origin and will try to identify
        data space paths that can be imported as a job workspace into this project.

        The ``schema`` argument expects a function that takes a path argument and returns a state
        point dictionary. A default function is used when no argument is provided.
        The default schema function will simply look for state point manifest files--usually named
        ``signac_statepoint.json``--and then import all data located within that path into the job
        workspace corresponding to the state point specified in the manifest file.

        Alternatively the schema argument may be a string, that is converted into a schema function,
        for example: Providing ``foo/{foo:int}`` as schema argument means that all directories under
        ``foo/`` will be imported and their names will be interpreted as the value for ``foo``
        within the state point.

        .. tip::

            Use ``copytree=os.replace`` or ``copytree=shutil.move`` to move dataspaces on import
            instead of copying them.

            Warning: Imports can fail due to conflicts. Moving data instead of copying may
            therefore lead to inconsistent states and users are advised to apply caution.

        .. seealso:: Export the project data space with :meth:`~.export_to`.

        :param origin:
            The path to the data space origin, which is to be imported. This may be a path to
            a directory, a zip file, or a tarball archive.
        :param schema:
            An optional schema function, which is either a string or a function that accepts a
            path as its first and only argument and returns the corresponding state point as dict.
        :param sync:
            If ``True``, the project will be synchronized with the imported data space. If a
            dict of keyword arguments is provided, the arguments will be used for :meth:`~.sync`.
            Defaults to None.
        :param copytree:
            Specify which exact function to use for the actual copytree operation.
            Defaults to :func:`shutil.copytree`.
        :returns:
            A dict that maps the source directory paths to the target directory paths.
        """
        from .import_export import import_into_project
        if sync:
            with self.temporary_project() as tmp_project:
                ret = tmp_project.import_from(origin=origin, schema=schema)
                if sync is True:
                    self.sync(other=tmp_project)
                else:
                    self.sync(other=tmp_project, **sync)
                return ret

        paths = dict(import_into_project(
            origin=origin, project=self, schema=schema, copytree=copytree))
        return paths

    def check(self):
        """Check the project's workspace for corruption.

        :raises JobsCorruptedError:
            When one or more jobs are identified as corrupted.
        """
        corrupted = []
        logger.info("Checking workspace for corruption...")
        for job_id in self._find_job_ids():
            try:
                sp = self.get_statepoint(job_id)
                if calc_id(sp) != job_id:
                    corrupted.append(job_id)
                else:
                    self.open_job(sp).init()
            except JobsCorruptedError as error:
                corrupted.extend(error.job_ids)
        if corrupted:
            logger.error(
                "At least one job appears to be corrupted. Call Project.repair() "
                "to try to fix errors.".format(len(corrupted)))
            raise JobsCorruptedError(corrupted)

    def repair(self, fn_statepoints=None, index=None, job_ids=None):
        """Attempt to repair the workspace after it got corrupted.

        This method will attempt to repair lost or corrupted job state point
        manifest files using a state points file or a document index or both.

        :param fn_statepoints:
            The filename of the file containing the statepoints, defaults
            to :const:`~signac.contrib.project.Project.FN_STATEPOINTS`.
        :type fn_statepoints:
            str
        :param index:
            A document index
        :param job_ids:
            An iterable of job ids that should get repaired. Defaults to all jobs.
        :raises JobsCorruptedError:
            When one or more corrupted job could not be repaired.
        """
        if job_ids is None:
            job_ids = self._find_job_ids()

        # Load internal cache from all available external sources.
        self._read_cache()
        try:
            self._sp_cache.update(self.read_statepoints(fn=fn_statepoints))
        except IOError as error:
            if error.errno != errno.ENOENT or fn_statepoints is not None:
                raise
        if index is not None:
            for doc in index:
                self._sp_cache[doc['signac_id']] = doc['statepoint']

        corrupted = []
        for job_id in job_ids:
            try:
                # First, check if we can look up the state point.
                sp = self.get_statepoint(job_id)
                # Check if state point and id correspond.
                correct_id = calc_id(sp)
                if correct_id != job_id:
                    logger.warning(
                        "The job id of job '{}' is incorrect; "
                        "it should be '{}'.".format(job_id, correct_id))
                    invalid_wd = os.path.join(self.workspace(), job_id)
                    correct_wd = os.path.join(self.workspace(), correct_id)
                    try:
                        os.replace(invalid_wd, correct_wd)
                    except OSError as error:
                        logger.critical(
                            "Unable to fix location of job with "
                            " id '{}': '{}'.".format(job_id, error))
                        corrupted.append(job_id)
                        continue
                    else:
                        logger.info("Moved job to correct workspace.")

                job = self.open_job(sp)
            except KeyError:
                logger.critical("Unable to lookup state point for job with id '{}'.".format(job_id))
                corrupted.append(job_id)
            else:
                try:
                    # Try to reinit the job (triggers state point manifest file check).
                    job.init()
                except Exception as error:
                    logger.error(
                        "Error during initalization of job with "
                        "id '{}': '{}'.".format(job_id, error))
                    try:    # Attempt to fix the job manifest file.
                        job.init(force=True)
                    except Exception as error2:
                        logger.critical(
                            "Unable to force init job with id "
                            "'{}': '{}'.".format(job_id, error2))
                        corrupted.append(job_id)
        if corrupted:
            raise JobsCorruptedError(corrupted)

    def _sp_index(self):
        """
        Update and return the statepoint index cache.
        """
        job_ids = set(self._job_dirs())
        to_add = job_ids.difference(self._index_cache)
        to_remove = set(self._index_cache).difference(job_ids)
        for _id in to_remove:
            del self._index_cache[_id]
        for _id in to_add:
            self._index_cache[_id] = dict(statepoint=self.get_statepoint(_id), _id=_id)
        return self._index_cache.values()

    def _build_index(self, include_job_document=False):
        """
        Generate a basic state point index.
        """
        wd = self.workspace() if self.Job is Job else None
        for _id in self._find_job_ids():
            doc = dict(_id=_id, statepoint=self.get_statepoint(_id))
            if include_job_document:
                if wd is None:
                    doc.update(self.open_job(id=_id).document)
                else:   # use optimized path
                    try:
                        with open(os.path.join(wd, _id, self.Job.FN_DOCUMENT), 'rb') as file:
                            doc.update(json.loads(file.read().decode()))
                    except IOError as error:
                        if error.errno != errno.ENOENT:
                            raise
            yield doc

    def _update_in_memory_cache(self):
        "Update the in-memory state point cache to reflect the workspace."
        logger.debug("Updating in-memory cache...")
        start = time.time()
        job_ids = set(self._job_dirs())
        cached_ids = set(self._sp_cache)
        to_add = job_ids.difference(cached_ids)
        to_remove = cached_ids.difference(job_ids)
        if to_add or to_remove:
            for _id in to_remove:
                del self._sp_cache[_id]

            def _add(_id):
                self._sp_cache[_id] = self._get_statepoint_from_workspace(_id)

            to_add_chunks = split_and_print_progress(
                iterable=list(to_add),
                num_chunks=max(1, min(100, int(len(to_add) / 1000))),
                write=logger.info,
                desc="Read metadata: ")

            with ThreadPool() as pool:
                for chunk in to_add_chunks:
                    pool.map(_add, chunk)

            delta = time.time() - start
            logger.debug("Updated in-memory cache in {:.3f} seconds.".format(delta))
            return to_add, to_remove
        else:
            logger.debug("In-memory cache is up to date.")

    def _remove_persistent_cache_file(self):
        "Remove the persistent cache file (if it exists)."
        try:
            os.remove(self.fn(self.FN_CACHE))
        except (OSError, IOError) as error:
            if error.errno != errno.ENOENT:
                raise error

    def update_cache(self):
        """Update the persistent state point cache.

        This function updates a persistent state point cache, which
        is stored in the project root directory. Most data space operations,
        including iteration and filtering or selection are expected
        to be significantly faster after calling this function, especially
        for large data spaces.
        """
        logger.info('Update cache...')
        start = time.time()
        cache = self._read_cache()
        self._update_in_memory_cache()
        if cache is None or set(cache) != set(self._sp_cache):
            fn_cache = self.fn(self.FN_CACHE)
            fn_cache_tmp = fn_cache + '~'
            try:
                with gzip.open(fn_cache_tmp, 'wb') as cachefile:
                    cachefile.write(json.dumps(self._sp_cache).encode())
            except OSError:  # clean-up
                try:
                    os.remove(fn_cache_tmp)
                except (OSError, IOError):
                    pass
                raise
            else:
                os.replace(fn_cache_tmp, fn_cache)
            delta = time.time() - start
            logger.info("Updated cache in {:.3f} seconds.".format(delta))
            return len(self._sp_cache)
        else:
            logger.info("Cache is up to date.")

    def _read_cache(self):
        "Read the persistent state point cache (if available)."
        logger.debug("Reading cache...")
        start = time.time()
        try:
            with gzip.open(self.fn(self.FN_CACHE), 'rb') as cachefile:
                cache = json.loads(cachefile.read().decode())
            self._sp_cache.update(cache)
        except IOError as error:
            if not error.errno == errno.ENOENT:
                raise
            logger.debug("No cache file found.")
        else:
            delta = time.time() - start
            logger.debug("Read cache in {:.3f} seconds.".format(delta))
            return cache

    def index(self, formats=None, depth=0,
              skip_errors=False, include_job_document=True):
        r"""Generate an index of the project's workspace.

        This generator function indexes every file in the project's
        workspace until the specified `depth`.
        The job document if it exists, is always indexed, other
        files need to be specified with the formats argument.

        .. code-block:: python

            for doc in project.index({r'.*\.txt', 'TextFile'}):
                print(doc)

        :param formats: The format definitions as mapping.
        :type formats: dict
        :param depth: Specifies the crawling depth.
            A value of 0 (default) means no limit.
        :type depth: int
        :param skip_errors: Skip all errors which occur during indexing.
            This is useful when trying to repair a broken workspace.
        :type skip_errors: bool
        :param include_job_document: Include the contents of job
            documents.
        :type include_job_document: bool
        :yields: index documents"""
        if formats is None:
            root = self.workspace()

            def _full_doc(doc):
                doc['signac_id'] = doc['_id']
                doc['root'] = root
                return doc

            docs = self._build_index(include_job_document=include_job_document)
            docs = map(_full_doc, docs)
        else:
            if isinstance(formats, str):
                formats = {formats: 'File'}

            class Crawler(SignacProjectCrawler):
                pass
            for pattern, fmt in formats.items():
                Crawler.define(pattern, fmt)
            crawler = Crawler(self.root_directory())
            docs = crawler.crawl(depth=depth)
        if skip_errors:
            docs = _skip_errors(docs, logger.critical)
        for doc in docs:
            yield doc

    def create_access_module(self, filename=None, master=True):
        """Create the access module for indexing

        This method generates the access module required to make
        this project's index part of a master index.

        :param filename: The name of the access module file.
            Defaults to the standard name and should usually
            not be changed.
        :type filename: str
        :param master: If True, add directives for the compilation
            of a master index when executing the module.
        :type master: bool
        :returns: The name of the created access module.
        :rtype: str
        """
        if filename is None:
            filename = os.path.join(
                self.root_directory(),
                MasterCrawler.FN_ACCESS_MODULE)
        with open(filename, 'x') as file:
            if master:
                file.write(ACCESS_MODULE_MASTER)
            else:
                file.write(ACCESS_MODULE_MINIMAL)
        if master:
            mode = os.stat(filename).st_mode | stat.S_IEXEC
            os.chmod(filename, mode)
        logger.info("Created access module file '{}'.".format(filename))
        return filename

    @contextmanager
    def temporary_project(self, name=None, dir=None):
        """Context manager for the initialization of a temporary project.

        The temporary project is by default created within the root project's
        workspace to ensure that they share the same file system. This is an example
        for how this method can be used for the import and synchronization of
        external data spaces.

        .. code-block:: python

            with project.temporary_project() as tmp_project:
                tmp_project.import_from('/data')
                project.sync(tmp_project)

        :param name:
            An optional name for the temporary project.
            Defaults to a unique random string.
        :param dir:
            Optionally specify where the temporary project root directory is to be
            created. Defaults to the project's workspace directory.
        :returns:
            An instance of :class:`.Project`.
        """
        if name is None:
            name = os.path.join(self.id, str(uuid.uuid4()))
        if dir is None:
            dir = self.workspace()
        _mkdir_p(self.workspace())  # ensure workspace exists
        with TemporaryProject(name=name, cls=type(self), dir=dir) as tmp_project:
            yield tmp_project

    @classmethod
    def init_project(cls, name, root=None, workspace=None, make_dir=True):
        """Initialize a project with the given name.

        It is safe to call this function multiple times with
        the same arguments.
        However, a :class:`RuntimeError` is raised in case where an
        existing project configuration would conflict with
        the provided initialization parameters.

        :param name: The name of the project to initialize.
        :type name: str
        :param root: The root directory for the project.
            Defaults to the current working directory.
        :type root: str
        :param workspace: The workspace directory for the project.
            Defaults to `$project_root/workspace`.
        :type workspace: str
        :param make_dir: Create the project root directory, if
            it does not exist yet.
        :type make_dir: bool
        :returns: The project handle of the initialized project.
        :rtype: :py:class:`~.Project`
        :raises RuntimeError: If the project root path already
            contains a conflicting project configuration."""
        if root is None:
            root = os.getcwd()
        try:
            project = cls.get_project(root=root, search=False)
        except LookupError:
            fn_config = os.path.join(root, 'signac.rc')
            if make_dir:
                _mkdir_p(os.path.dirname(fn_config))
            config = get_config(fn_config)
            config['project'] = name
            if workspace is not None:
                config['workspace_dir'] = workspace
            config['schema_version'] = SCHEMA_VERSION
            config.write()
            project = cls.get_project(root=root)
            assert project.id == str(name)
            return project
        else:
            try:
                assert project.id == str(name)
                if workspace is not None:
                    assert os.path.realpath(workspace) \
                        == os.path.realpath(project.workspace())
                return project
            except AssertionError:
                raise RuntimeError(
                    "Failed to initialize project '{}'. Path '{}' already "
                    "contains a conflicting project configuration.".format(
                        name, os.path.abspath(root)))

    @classmethod
    def get_project(cls, root=None, search=True, **kwargs):
        """Find a project configuration and return the associated project.

        :param root:
            The starting point to search for a project, defaults to the
            current working directory.
        :type root: str
        :param search:
            If True, search for project configurations inside and above
            the specified root directory, otherwise only return projects
            with a root directory identical to the specified root argument.
        :type search: bool
        :returns: The project handle.
        :raises LookupError: If no project configuration can be found.
        """
        if root is None:
            root = os.getcwd()
        config = load_config(root=root, local=False)
        if 'project' not in config or \
                (not search and os.path.realpath(config['project_dir']) != os.path.realpath(root)):
            raise LookupError(
                "Unable to determine project id for path '{}'.".format(os.path.abspath(root)))

        return cls(config=config, **kwargs)

    @classmethod
    def get_job(cls, root=None):
        """Find a Job in or above the current working directory (or provided path).

        :param root: The job root directory.
            If no root directory is given, the current working directory is
            assumed to be the job directory.
        :type root: str
        :returns: The job handle.
        :raises LookupError: If this job cannot be found."""
        if root is None:
            root = os.getcwd()
        root = os.path.abspath(root)

        # Ensure the root path exists, which is not guaranteed by the regex match
        if not os.path.exists(root):
            raise LookupError("Path does not exist: '{}'.".format(root))

        # Find the last match instance of a job id
        results = list(re.finditer(JOB_ID_REGEX, root))
        if len(results) == 0:
            raise LookupError("Could not find a job id in path '{}'.".format(root))
        match = results[-1]
        job_id = match.group(0)
        job_root = root[:match.end()]

        # Find a project *above* the root directory (avoid finding nested projects)
        project = cls.get_project(os.path.join(job_root, os.pardir))

        # Return the matched job id from the found project
        return project.open_job(id=job_id)


@contextmanager
def TemporaryProject(name=None, cls=None, **kwargs):
    """Context manager for the generation of a temporary project.

    This is a factory function that creates a Project within a temporary directory
    and must be used as context manager, for example like this:

    .. code-block:: python

        with TemporaryProject() as tmp_project:
            tmp_project.import_from('/data')

    :param name:
        An optional name for the temporary project.
        Defaults to a unique random string.
    :param cls:
        The class of the temporary project.
        Defaults to :class:`.Project`.
    :param kwargs:
        Optional key-word arguments that are forwarded to the TemporaryDirectory class
        constructor, which is used to create a temporary root directory.
    :returns:
        An instance of :class:`.Project`.
    """
    if name is None:
        name = str(uuid.uuid4())
    if cls is None:
        cls = Project
    with TemporaryDirectory(**kwargs) as tmp_dir:
        yield cls.init_project(name=name, root=tmp_dir)


def _skip_errors(iterable, log=print):
    while True:
        try:
            yield next(iterable)
        except StopIteration:
            return
        except Exception as error:
            log(error)


class _JobsCursorIterator(object):

    def __init__(self, project, ids):
        self._project = project
        self._ids = ids
        self._ids_iterator = iter(ids)

    def __next__(self):
        return self._project.open_job(id=next(self._ids_iterator))

    def __iter__(self):
        return type(self)(self._project, self._ids)


class JobsCursor(object):
    """An iterator over a search query result, enabling simple iteration and
    grouping operations.
    """
    _use_pandas_for_html_repr = True  # toggle use of pandas for html repr

    def __init__(self, project, filter, doc_filter):
        self._project = project
        self._filter = filter
        self._doc_filter = doc_filter

        # This private attribute allows us to implement the deprecated
        # next() method for this class.
        self._next_iter = None

    def __eq__(self, other):
        return self._project == other._project and self._filter == other._filter\
            and self._doc_filter == other._doc_filter

    def __len__(self):
        # Highly performance critical code path!!
        if self._filter or self._doc_filter:
            # We use the standard function for determining job ids if and only if
            # any of the two filter is provided.
            return len(self._project._find_job_ids(self._filter, self._doc_filter))
        else:
            # Without filter we can simply return the length of the whole project.
            return self._project.__len__()

    def __iter__(self):
        # Code duplication here for improved performance.
        return _JobsCursorIterator(
            self._project,
            self._project._find_job_ids(self._filter, self._doc_filter),
            )

    def next(self):
        """Return the next element.

        This function is deprecated, users should use iter(..).next() instead!

        .. deprecated:: 0.9.6
        """
        warnings.warn("Calling next() directly on a JobsCursor is deprecated!", DeprecationWarning)
        if self._next_iter is None:
            self._next_iter = iter(self)
        try:
            return next(self._next_iter)
        except StopIteration:
            self._next_iter = None
            raise

    def groupby(self, key=None, default=None):
        """Groups jobs according to one or more statepoint parameters.
        This method can be called on any :class:`~.JobsCursor` such as
        the one returned by :meth:`find_jobs` or by iterating over a
        project. Examples:

        .. code-block:: python

            # Group jobs by statepoint parameter 'a'.
            for key, group in project.groupby('a'):
                print(key, list(group))

            # Find jobs where job.sp['a'] is 1 and group them
            # by job.sp['b'] and job.sp['c'].
            for key, group in project.find_jobs({'a': 1}).groupby(('b', 'c')):
                print(key, list(group))

            # Group by job.sp['d'] and job.document['count'] using a lambda.
            for key, group in project.groupby(
                lambda job: (job.sp['d'], job.document['count'])
            ):
                print(key, list(group))

        If `key` is None, jobs are grouped by identity (by id), placing one job
        into each group.

        :param key:
            The statepoint grouping parameter(s) passed as a string, iterable of strings,
            or a function that will be passed one argument, the job.
        :type key:
            str, iterable, or function
        :param default:
            A default value to be used when a given state point key is not present (must
            be sortable).
        """
        if isinstance(key, str):
            if default is None:
                def keyfunction(job):
                    return job.sp[key]
            else:
                def keyfunction(job):
                    return job.sp.get(key, default)

        elif isinstance(key, Iterable):
            if default is None:
                def keyfunction(job):
                    return tuple(job.sp[k] for k in key)
            else:
                def keyfunction(job):
                    return tuple(job.sp.get(k, default) for k in key)

        elif key is None:
            # Must return a type that can be ordered with <, >
            def keyfunction(job):
                return str(job)

        else:
            keyfunction = key

        return groupby(sorted(iter(self), key=keyfunction), key=keyfunction)

    def groupbydoc(self, key=None, default=None):
        """Groups jobs according to one or more document values.
        This method can be called on any :class:`~.JobsCursor` such as
        the one returned by :meth:`find_jobs` or by iterating over a
        project. Examples:

        .. code-block:: python

            # Group jobs by document value 'a'.
            for key, group in project.groupbydoc('a'):
                print(key, list(group))

            # Find jobs where job.sp['a'] is 1 and group them
            # by job.document['b'] and job.document['c'].
            for key, group in project.find_jobs({'a': 1}).groupbydoc(('b', 'c')):
                print(key, list(group))

            # Group by whether 'd' is a field in the job.document using a lambda.
            for key, group in project.groupbydoc(lambda doc: 'd' in doc):
                print(key, list(group))

        If `key` is None, jobs are grouped by identity (by id), placing one job
        into each group.

        :param key:
            The statepoint grouping parameter(s) passed as a string, iterable of strings,
            or a function that will be passed one argument, :attr:`job.document`.
        :type key:
            str, iterable, or function
        :param default:
            A default value to be used when a given state point key is not present (must
            be sortable).
        """
        if isinstance(key, str):
            if default is None:
                def keyfunction(job):
                    return job.document[key]
            else:
                def keyfunction(job):
                    return job.document.get(key, default)
        elif isinstance(key, Iterable):
            if default is None:
                def keyfunction(job):
                    return tuple(job.document[k] for k in key)
            else:
                def keyfunction(job):
                    return tuple(job.document.get(k, default) for k in key)
        elif key is None:
            # Must return a type that can be ordered with <, >
            def keyfunction(job):
                return str(job)
        else:
            # Pass the job document to lambda functions
            def keyfunction(job):
                return key(job.document)
        return groupby(sorted(iter(self), key=keyfunction), key=keyfunction)

    def export_to(self, target, path=None, copytree=None):
        """Export all jobs to a target location, such as a directory or a (zipped) archive file.

        See help(signac.Project.export_to) for full details on how to use this function.
        """
        from .import_export import export_jobs
        return dict(export_jobs(jobs=list(self), target=target,
                                path=path, copytree=copytree))

    def to_dataframe(self, sp_prefix='sp.', doc_prefix='doc.'):
        """Convert the selection of jobs to a pandas dataframe.

        This function exports the job metadata to a :py:class:`pandas.DataFrame`.
        All state point and document keys are prefixed by default to be able to distinguish them.

        :param sp_prefix:
            Prefix state point keys with the given string. Defaults to "sp.".
        :type sp_prefix:
            str
        :param doc_prefix:
            Prefix document keys with the given string. Defaults to "doc.".
        :type doc_prefix:
            str
        :returns:
            A pandas dataframe with all job metadata.
        :rtype:
            :py:class:`pandas.DataFrame`
        """
        import pandas

        def _export_sp_and_doc(job):
            for key, value in job.sp.items():
                yield sp_prefix + key, value
            for key, value in job.doc.items():
                yield doc_prefix + key, value

        return pandas.DataFrame.from_dict(
            data={job._id: dict(_export_sp_and_doc(job)) for job in self},
            orient='index').infer_objects()

    def __repr__(self):
        return '{type}(project={project}, filter={filter}, doc_filter={doc_filter})'.format(
                   type=self.__class__.__name__,
                   project=repr(self._project),
                   filter=repr(self._filter),
                   doc_filter=repr(self._doc_filter))

    def _repr_html_jobs(self):
        html = ''
        len_self = len(self)
        try:
            if len_self > 100:
                raise RuntimeError  # too large
            if self._use_pandas_for_html_repr:
                import pandas
            else:
                raise RuntimeError
        except ImportError:
            warnings.warn('Install pandas for a pretty representation of jobs.')
            html += '<br/><strong>{}</strong> job(s) found'.format(len_self)
        except RuntimeError:
            html += '<br/><strong>{}</strong> job(s) found'.format(len_self)
        else:
            with pandas.option_context("display.max_rows", 20):
                html += self.to_dataframe()._repr_html_()
        return html

    def _repr_html_(self):
        """Returns an HTML representation of JobsCursor."""
        return repr(self) + self._repr_html_jobs()


def init_project(name, root=None, workspace=None, make_dir=True):
    """Initialize a project with the given name.

    It is safe to call this function multiple times with
    the same arguments.
    However, a :class:`RuntimeError` is raised in case where an
    existing project configuration would conflict with
    the provided initialization parameters.

    :param name: The name of the project to initialize.
    :type name: str
    :param root: The root directory for the project.
        Defaults to the current working directory.
    :type root: str
    :param workspace: The workspace directory for the project.
        Defaults to `$project_root/workspace`.
    :type workspace: str
    :param make_dir: Create the project root directory, if
        it does not exist yet.
    :type make_dir: bool
    :returns: The project handle of the initialized project.
    :rtype: :py:class:`~.Project`
    :raises RuntimeError: If the project root path already
        contains a conflicting project configuration."""
    return Project.init_project(name=name, root=root, workspace=workspace, make_dir=make_dir)


def get_project(root=None, search=True, **kwargs):
    """Find a project configuration and return the associated project.

    :param root:
        The starting point to search for a project, defaults to the
        current working directory.
    :type root: str
    :param search:
        If True, search for project configurations inside and above
        the specified root directory, otherwise only return projects
        with a root directory identical to the specified root argument.
    :type search: bool
    :returns: The project handle.
    :rtype: :py:class:`~.Project`
    :raises LookupError: If no project configuration can be found.
    """
    return Project.get_project(root=root, search=search, **kwargs)


def get_job(root=None):
    """Find a Job in or above the current working directory (or provided path).

    :param root: The job root directory.
        If no root directory is given, the current working directory is
        assumed to be within the current job workspace directory.
    :type root: str
    :returns: The job handle.
    :raises LookupError: If this job cannot be found.

    For example, when the current directory is a job workspace directory:

    .. code-block:: python

        >>> signac.get_job()
        signac.contrib.job.Job(project=..., statepoint={...})

    """
    return Project.get_job(root=root)<|MERGE_RESOLUTION|>--- conflicted
+++ resolved
@@ -156,10 +156,9 @@
         self._fn_doc = os.path.join(self._rd, self.FN_DOCUMENT)
         self._document = None
 
-<<<<<<< HEAD
         # Prepare project h5-stores
         self._stores = H5StoreManager(self._rd)
-=======
+
         # Prepare Workspace Directory
         if not os.path.isdir(self._wd):
             try:
@@ -169,7 +168,6 @@
                     "Error occurred while trying to create "
                     "workspace directory for project {}.".format(self.id))
                 raise
->>>>>>> 447d77b0
 
         # Internal caches
         self._index_cache = dict()
