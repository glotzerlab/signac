--- conflicted
+++ resolved
@@ -1448,14 +1448,8 @@
         for doc in docs:
             yield doc
 
-<<<<<<< HEAD
-    @deprecated(
-        deprecated_in="1.5", removed_in="2.0", current_version=__version__,
-        details="Access modules are deprecated.")
-=======
     @deprecated(deprecated_in="1.5", removed_in="2.0", current_version=__version__,
                 details="Access modules are deprecated.")
->>>>>>> 5c808348
     def create_access_module(self, filename=None, master=True):
         """Create the access module for indexing.
 
