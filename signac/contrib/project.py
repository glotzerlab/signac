# Copyright (c) 2018 The Regents of the University of Michigan
# All rights reserved.
# This software is licensed under the BSD 3-Clause License.
"""The signac Project and JobsCursor classes."""

import errno
import gzip
import logging
import os
import re
import stat
import time
import uuid
import warnings
from collections.abc import Iterable
from contextlib import contextmanager
from itertools import groupby
from multiprocessing.pool import ThreadPool
from tempfile import TemporaryDirectory

from deprecation import deprecated
from packaging import version

from .. import syncutil
from ..common.config import Config, get_config, load_config
from ..core import json
from ..core.h5store import H5StoreManager
from ..core.jsondict import JSONDict
from ..sync import sync_projects
from ..version import SCHEMA_VERSION, __version__
from .collection import Collection
from .errors import (
    DestinationExistsError,
    IncompatibleSchemaVersion,
    JobsCorruptedError,
    WorkspaceError,
)
from .hashing import calc_id
from .indexing import MainCrawler, SignacProjectCrawler
from .job import Job
from .schema import ProjectSchema
from .utility import _mkdir_p, _nested_dicts_to_dotted_keys, split_and_print_progress

logger = logging.getLogger(__name__)

JOB_ID_REGEX = re.compile("[a-f0-9]{32}")

ACCESS_MODULE_MINIMAL = """import signac

def get_indexes(root):
    yield signac.get_project(root).index()
"""

ACCESS_MODULE_MAIN = """#!/usr/bin/env python
# -*- coding: utf-8 -*-
import signac

def get_indexes(root):
    yield signac.get_project(root).index()

if __name__ == '__main__':
    with signac.Collection.open('index.txt') as index:
        signac.export(signac.index(), index, update=True)
"""


class JobSearchIndex:
    """Search for specific jobs with filters.

    The JobSearchIndex allows to search for job_ids,
    that are part of an index, which match specific
    state point filters or job document filters.

    Parameters
    ----------
    index :
        A document index.
    _trust : bool
        Whether to skip document validation on insertion into the internal
        Collection (Default value = False).

    """

    def __init__(self, index, _trust=False):
        self._collection = Collection(index, _trust=_trust)

    def __len__(self):
        return len(self._collection)

    def _resolve_statepoint_filter(self, q):
        """Resolve state point based on filter.

        Parameters
        ----------
        q : dict
            Filter used for state point selection.

        Yields
        ------
        str
            Filtered state point.

        """
        for k, v in q.items():
            if k in ("$and", "$or"):
                if not isinstance(v, list) or isinstance(v, tuple):
                    raise ValueError(
                        "The argument to a logical operator must be a sequence (e.g. a list)!"
                    )
                yield k, [dict(self._resolve_statepoint_filter(i)) for i in v]
            else:
                yield f"statepoint.{k}", v

    def find_job_ids(self, filter=None, doc_filter=None):
        """Find job ids from a state point or document filter.

        Parameters
        ----------
        filter : dict
            A mapping of key-value pairs that all indexed job state points are
            compared against (Default value = None).
        doc_filter : dict
            A mapping of key-value pairs that all indexed job documents are
            compared against (Default value = None).

        Returns
        -------
        list
            List of job ids matching the provided filter(s).

        """
        if filter:
            filter = dict(self._resolve_statepoint_filter(filter))
            if doc_filter:
                filter.update(doc_filter)
        elif doc_filter:
            filter = doc_filter
        return self._collection._find(filter)


class _ProjectConfig(Config):
    """Extends the project config to make it immutable."""

    def __init__(self, *args, **kwargs):
        self._mutable = True
        super().__init__(*args, **kwargs)
        self._mutable = False

    def __setitem__(self, key, value):
        if not self._mutable:
            warnings.warn(
                "Modifying the project configuration after project "
                "initialization is deprecated as of version 1.3 and "
                "will be removed in version 2.0.",
                DeprecationWarning,
            )

            assert version.parse(__version__) < version.parse("2.0")
        return super().__setitem__(key, value)


class Project:
    """The handle on a signac project.

    Application developers should usually not need to
    directly instantiate this class, but use
    :meth:`~signac.get_project` instead.

    Parameters
    ----------
    config :
        The project configuration to use. By default, it loads the first signac
        project configuration found while searching upward from the current
        working directory (Default value = None).
    _ignore_schema_version : bool
        (Default value = False).

    """

    Job = Job

    FN_DOCUMENT = "signac_project_document.json"
    "The project's document filename."

    KEY_DATA = "signac_data"
    "The project's datastore key."

    FN_STATEPOINTS = "signac_statepoints.json"
    "The default filename to read from and write state points to."

    FN_CACHE = ".signac_sp_cache.json.gz"
    "The default filename for the state point cache file."

    _use_pandas_for_html_repr = True  # toggle use of pandas for html repr

    def __init__(self, config=None, _ignore_schema_version=False):
        if config is None:
            config = load_config()
        self._config = _ProjectConfig(config)

        # Ensure that the project id is configured.
        if self.id is None:
            raise LookupError(
                "Unable to determine project id. "
                "Please verify that '{}' is a signac project path.".format(
                    os.path.abspath(self.config.get("project_dir", os.getcwd()))
                )
            )

        # Ensure that the project's data schema is supported.
        if not _ignore_schema_version:
            self._check_schema_compatibility()

        # Prepare project document
        self._fn_doc = os.path.join(self._rd, self.FN_DOCUMENT)
        self._document = None

        # Prepare project h5-stores
        self._stores = H5StoreManager(self._rd)

        # Prepare Workspace Directory
        if not os.path.isdir(self._wd):
            try:
                _mkdir_p(self._wd)
            except OSError:
                logger.error(
                    "Error occurred while trying to create "
                    "workspace directory for project {}.".format(self.id)
                )
                raise

        # Internal caches
        self._index_cache = dict()
        self._sp_cache = dict()
        self._sp_cache_misses = 0
        self._sp_cache_warned = False
        self._sp_cache_miss_warning_threshold = self._config.get(
            "statepoint_cache_miss_warning_threshold", 500
        )

    def __str__(self):
        """Return the project's id."""
        return str(self.id)

    def __repr__(self):
        return "{type}.get_project({root})".format(
            type=self.__class__.__name__, root=repr(self.root_directory())
        )

    def _repr_html_(self):
        """Project details in HTML format for use in IPython environment.

        Returns
        -------
        str
            HTML containing project details.

        """
        return (
            "<p>"
            + f"<strong>Project:</strong> {self.id}<br>"
            + f"<strong>Root:</strong> {self.root_directory()}<br>"
            + f"<strong>Workspace:</strong> {self.workspace()}<br>"
            + "<strong>Size:</strong> {}".format(len(self))
            + "</p>"
            + self.find_jobs()._repr_html_jobs()
        )

    def __eq__(self, other):
        return repr(self) == repr(other)

    @property
    def config(self):
        """Get project's configuration.

        Returns
        -------
        :class:`~signac.contrib.project._ProjectConfig`
            Dictionary containing project's configuration.

        """
        return self._config

    @property
    def _rd(self):
        """Get project root directory.

        Returns
        -------
        str
            Path of project directory.

        """
        return self._config["project_dir"]

    @property
    def _wd(self):
        """Get Project workspace directory.

        Returns
        -------
        str
            Path of workspace directory.

        """
        wd = os.path.expandvars(self._config.get("workspace_dir", "workspace"))
        if os.path.isabs(wd):
            return wd
        else:
            return os.path.join(self._rd, wd)

    def root_directory(self):
        """Return the project's root directory.

        Returns
        -------
        str
            Path of project directory.

        """
        return self._rd

    def workspace(self):
        """Return the project's workspace directory.

        The workspace defaults to `project_root/workspace`.
        Configure this directory with the 'workspace_dir'
        attribute.
        If the specified directory is a relative path,
        the absolute path is relative from the project's
        root directory.

        .. note::
            The configuration will respect environment variables,
            such as ``$HOME``.

        See :ref:`signac project -w <signac-cli-project>` for the command line equivalent.

        Returns
        -------
        str
            Path of workspace directory.

        """
        return self._wd

    @deprecated(
        deprecated_in="1.3",
        removed_in="2.0",
        current_version=__version__,
        details="Use project.id instead.",
    )
    def get_id(self):
        """Get the project identifier.

        Returns
        -------
        str
            The project id.

        """
        return self.id

    @property
    def id(self):
        """Get the project identifier.

        Returns
        -------
        str
            The project id.

        """
        try:
            return str(self.config["project"])
        except KeyError:
            return None

    def _check_schema_compatibility(self):
        """Check whether this project's data schema is compatible with this version.

        Raises
        ------
        :class:`~signac.errors.IncompatibleSchemaVersion`
            If the schema version is incompatible.

        """
        schema_version = version.parse(SCHEMA_VERSION)
        config_schema_version = version.parse(self.config["schema_version"])
        if config_schema_version > schema_version:
            # Project config schema version is newer and therefore not supported.
            raise IncompatibleSchemaVersion(
                "The signac schema version used by this project is '{}', but signac {} "
                "only supports up to schema version '{}'. Try updating signac.".format(
                    config_schema_version, __version__, schema_version
                )
            )
        elif config_schema_version < schema_version:
            raise IncompatibleSchemaVersion(
                "The signac schema version used by this project is '{}', but signac {} "
                "requires schema version '{}'. Please use '$ signac migrate' to "
                "irreversibly migrate this project's schema to the supported "
                "version.".format(config_schema_version, __version__, schema_version)
            )
        else:  # identical and therefore compatible
            logger.debug(
                f"The project's schema version {config_schema_version} is supported."
            )

    def min_len_unique_id(self):
        """Determine the minimum length required for a job id to be unique.

        Returns
        -------
        int
            Minimum string length of a unique job identifier.

        """
        job_ids = list(self._find_job_ids())
        tmp = set()
        for i in range(32):
            tmp.clear()
            for _id in job_ids:
                if _id[:i] in tmp:
                    break
                else:
                    tmp.add(_id[:i])
            else:
                break
        return i

    def fn(self, filename):
        """Prepend a filename with the project's root directory path.

        Parameters
        ----------
        filename : str
            The name of the file.

        Returns
        -------
        str
            The joined path of project root directory and filename.

        """
        return os.path.join(self.root_directory(), filename)

    def isfile(self, filename):
        """Check if a filename exists in the project's root directory.

        Parameters
        ----------
        filename : str
            The name of the file.

        Returns
        -------
        bool
            True if filename exists in the project's root directory.

        """
        return os.path.isfile(self.fn(filename))

    def _reset_document(self, new_doc):
        """Reset document to new document passed.

        Parameters
        ----------
        new_doc : dict
            The new project document.

        """
        self.document.reset(new_doc)

    @property
    def document(self):
        """Get document associated with this project.

        Returns
        -------
        :class:`~signac.JSONDict`
            The project document.

        """
        if self._document is None:
            self._document = JSONDict(filename=self._fn_doc, write_concern=True)
        return self._document

    @document.setter
    def document(self, new_doc):
        """Setter method for document associated with this project.

        Parameters
        ----------
        new_doc : dict
            The new project document.

        """
        self._reset_document(new_doc)

    @property
    def doc(self):
        """Get document associated with this project.

        Alias for :meth:`~signac.Project.document`.

        Returns
        -------
        :class:`~signac.JSONDict`
            The project document.

        """
        return self.document

    @doc.setter
    def doc(self, new_doc):
        """Setter method for document associated with this project.

        Parameters
        ----------
        new_doc : dict
            The new project document.

        """
        self.document = new_doc

    @property
    def stores(self):
        """Get HDF5-stores associated with this project.

        Use this property to access an HDF5 file within the project's root
        directory using the H5Store dict-like interface.

        This is an example for accessing an HDF5 file called ``'my_data.h5'``
        within the project's root directory:

        .. code-block:: python

            project.stores['my_data']['array'] = np.random((32, 4))

        This is equivalent to:

        .. code-block:: python

            H5Store(project.fn('my_data.h5'))['array'] = np.random((32, 4))

        Both the `project.stores` and the `H5Store` itself support attribute
        access. The above example could therefore also be expressed as:

        .. code-block:: python

            project.stores.my_data.array = np.random((32, 4))

        Returns
        -------
        :class:`~signac.H5StoreManager`
            The HDF5-Store manager for this project.

        """
        return self._stores

    @property
    def data(self):
        """Get data associated with this project.

        This property should be used for large array-like data, which can't be
        stored efficiently in the project document. For examples and usage, see
        `Centralized Project Data
        <https://docs.signac.io/en/latest/projects.html#centralized-project-data>`_.

        Equivalent to:

        .. code-block:: python

            return project.stores['signac_data']

        See Also
        --------
        :class:`~signac.H5Store` : Usage examples.

        Returns
        -------
        :class:`~signac.H5Store`
            An HDF5-backed datastore.

        """
        return self.stores[self.KEY_DATA]

    @data.setter
    def data(self, new_data):
        """Setter method for data associated with this project.

        Parameters
        ----------
        new_data : :class:`~signac.H5Store`
            An HDF5-backed datastore.

        """
        self.stores[self.KEY_DATA] = new_data

    def open_job(self, statepoint=None, id=None):
        """Get a job handle associated with a state point.

        This method returns the job instance associated with
        the given state point or job id.
        Opening a job by a valid state point never fails.
        Opening a job by id requires a lookup of the state point
        from the job id, which may fail if the job was not
        previously initialized.

        Parameters
        ----------
        statepoint : dict
            The job's unique set of state point parameters (Default value = None).
        id : str
            The job id (Default value = None).

        Returns
        -------
        :class:`~signac.contrib.job.Job`
            The job instance.

        Raises
        ------
        KeyError
            If the attempt to open the job by id fails.
        LookupError
            If the attempt to open the job by an abbreviated id returns more
            than one match.

        """
        if (id is None) == (statepoint is None):
            raise ValueError("You need to either provide the state point or the id.")
        if id is None:
            # second best case
            job = self.Job(project=self, statepoint=statepoint)
            if job._id not in self._sp_cache:
                self._sp_cache[job._id] = job.statepoint._as_dict()
            return job
        elif id in self._sp_cache:
            # optimal case
            return self.Job(project=self, statepoint=self._sp_cache[id], _id=id)
        else:
            # worst case (no state point and cache miss)
            if len(id) < 32:
                job_ids = self._find_job_ids()
                matches = [_id for _id in job_ids if _id.startswith(id)]
                if len(matches) == 1:
                    id = matches[0]
                elif len(matches) > 1:
                    raise LookupError(id)
            return self.Job(project=self, statepoint=self._get_statepoint(id), _id=id)

    def _job_dirs(self):
        """Generate ids of jobs in the workspace.

        Yields
        ------
        str
            Job id.

        """
        try:
            for d in os.listdir(self._wd):
                if JOB_ID_REGEX.match(d):
                    yield d
        except OSError as error:
            if error.errno == errno.ENOENT:
                if os.path.islink(self._wd):
                    raise WorkspaceError(
                        f"The link '{self._wd}' pointing to the workspace is broken."
                    )
                elif not os.path.isdir(os.path.dirname(self._wd)):
                    logger.warning(
                        "The path to the workspace directory "
                        "('{}') does not exist.".format(os.path.dirname(self._wd))
                    )
                else:
                    logger.info(f"The workspace directory '{self._wd}' does not exist!")
            else:
                logger.error(f"Unable to access the workspace directory '{self._wd}'.")
                raise WorkspaceError(error)

    def num_jobs(self):
        """Return the number of initialized jobs.

        Returns
        -------
        int
            Count of initialized jobs.

        """
        # We simply count the the number of valid directories and avoid building a list
        # for improved performance.
        i = 0
        for i, _ in enumerate(self._job_dirs(), 1):
            pass
        return i

    __len__ = num_jobs

    def __contains__(self, job):
        """Determine whether job is in the project's data space.

        Parameters
        ----------
        job : :class:`~signac.contrib.job.Job`
            The job to test for initialization.

        Returns
        -------
        bool
            True if the job is initialized for this project.

        """
        return os.path.exists(os.path.join(self._wd, job.id))

    @deprecated(deprecated_in="1.3", removed_in="2.0", current_version=__version__)
    def build_job_search_index(self, index, _trust=False):
        """Build a job search index.

        Parameters
        ----------
        index : list
            A document index.
        _trust :
            (Default value = False).

        Returns
        -------
        :class:`~signac.contrib.project.JobSearchIndex`
            A job search index based on the provided index.

        """
        return JobSearchIndex(index=index, _trust=_trust)

    @deprecated(
        deprecated_in="1.3",
        removed_in="2.0",
        current_version=__version__,
        details="Use the detect_schema() function instead.",
    )
    def build_job_statepoint_index(self, exclude_const=False, index=None):
        """Build a state point index to identify jobs with specific parameters.

        This method generates pairs of state point keys and mappings of
        values to a set of all corresponding job ids. The pairs are ordered
        by the number of different values. Since state point keys may be
        nested, they are represented as a tuple.
        For example:

        .. code-block:: python

            >>> for i in range(4):
            ...     project.open_job({'a': i, 'b': {'c': i % 2}}).init()
            ...
            >>> for key, value in project.build_job_statepoint_index():
            ...     print(key)
            ...     pprint.pprint(value)
            ...
            ('b', 'c')
            defaultdict(<class 'set'>,
                        {0: {'3a530c13bfaf57517b4e81ecab6aec7f',
                             '4e9a45a922eae6bb5d144b36d82526e4'},
                         1: {'d49c6609da84251ab096654971115d0c',
                             '5c2658722218d48a5eb1e0ef7c26240b'}})
            ('a',)
            defaultdict(<class 'set'>,
                        {0: {'4e9a45a922eae6bb5d144b36d82526e4'},
                         1: {'d49c6609da84251ab096654971115d0c'},
                         2: {'3a530c13bfaf57517b4e81ecab6aec7f'},
                         3: {'5c2658722218d48a5eb1e0ef7c26240b'}})


        Values that are constant over the complete data space can be optionally
        ignored with the `exclude_const` argument set to True.

        Parameters
        ----------
        exclude_const : bool
            Exclude entries that are shared by all jobs
            that are part of the index (Default value = False).
        index :
            A document index.

        Yields
        ------
        tuple
            Pairs of state point keys and mappings of values to a set of all
            corresponding job ids (Default value = None).

        """
        from .schema import _build_job_statepoint_index

        if index is None:
            index = [{"_id": job._id, "statepoint": job.sp()} for job in self]
        for x, y in _build_job_statepoint_index(
            exclude_const=exclude_const, index=index
        ):
            yield tuple(x.split(".")), y

    def detect_schema(self, exclude_const=False, subset=None, index=None):
        """Detect the project's state point schema.

        See :ref:`signac schema <signac-cli-schema>` for the command line equivalent.

        Parameters
        ----------
        exclude_const : bool
            Exclude all state point keys that are shared by all jobs within this project
            (Default value = False).
        subset :
            A sequence of jobs or job ids specifying a subset over which the state point
            schema should be detected (Default value = None).
        index :
            A document index (Default value = None).

        Returns
        -------
        :class:`~signac.contrib.schema.ProjectSchema`
            The detected project schema.

        """
        from .schema import _build_job_statepoint_index

        if index is None:
            index = self.index(include_job_document=False)
        if subset is not None:
            subset = {str(s) for s in subset}
            index = [doc for doc in index if doc["_id"] in subset]
        statepoint_index = _build_job_statepoint_index(
            exclude_const=exclude_const, index=index
        )
        return ProjectSchema.detect(statepoint_index)

<<<<<<< HEAD
    @deprecated(deprecated_in="1.3", removed_in="2.0", current_version=__version__,
                details=("Use find_jobs() instead, then access ids with job.id."
                         "Replicate the original behavior with "
                         "[job.id for job in project.find_jobs()]"))
=======
    @deprecated(
        deprecated_in="1.3",
        removed_in="2.0",
        current_version=__version__,
        details="Use find_jobs().ids instead.",
    )
>>>>>>> cf4b7028
    def find_job_ids(self, filter=None, doc_filter=None, index=None):
        """Find the job_ids of all jobs matching the filters.

        The optional filter arguments must be a Mapping of key-value
        pairs and JSON serializable.

        .. note::
            Providing a pre-calculated index may vastly increase the
            performance of this function.

        Parameters
        ----------
        filter : dict
            A mapping of key-value pairs that all
            indexed job state points are compared against (Default value = None).
        doc_filter : dict
            A mapping of key-value pairs that all
            indexed job documents are compared against (Default value = None).
        index :
             A document index. If not provided, an index will be computed
            (Default value = None).

        Returns
        -------
        The ids of all indexed jobs matching both filter(s).

        Raises
        ------
        TypeError
            If the filters are not JSON serializable.
        ValueError
            If the filters are invalid.
        RuntimeError
            If the filters are not supported by the index.

        """
        return self._find_job_ids(filter, doc_filter, index)

    def _find_job_ids(self, filter=None, doc_filter=None, index=None):
        """Find the job_ids of all jobs matching the filters.

        The optional filter arguments must be a JSON serializable mapping of
        key-value pairs.

        .. note::
            Providing a pre-calculated index may vastly increase the
            performance of this function.

        Parameters
        ----------
        filter : Mapping
            A mapping of key-value pairs that all indexed job state points are
            compared against (Default value = None).
        doc_filter :
            A mapping of key-value pairs that all indexed job documents are
            compared against (Default value = None).
        index :
            A document index. If not provided, an index will be computed
            (Default value = None).

        Returns
        -------
        The ids of all indexed jobs matching both filters.

        Raises
        ------
        TypeError
            If the filters are not JSON serializable.
        ValueError
            If the filters are invalid.
        RuntimeError
            If the filters are not supported by the index.

        """
        if filter is None and doc_filter is None and index is None:
            return list(self._job_dirs())
        if index is None:
            if doc_filter is None:
                index = self._sp_index()
            else:
                index = self.index(include_job_document=True)
            search_index = JobSearchIndex(index, _trust=True)
        else:
            search_index = JobSearchIndex(index)
        return search_index.find_job_ids(filter=filter, doc_filter=doc_filter)

    def find_jobs(self, filter=None, doc_filter=None):
        """Find all jobs in the project's workspace.

        The optional filter arguments must be a Mapping of key-value pairs and
        JSON serializable. The `filter` argument is used to search against job
        state points, whereas the `doc_filter` argument compares against job
        document keys.

        See :ref:`signac find <signac-cli-find>` for the command line equivalent.

        Parameters
        ----------
        filter : Mapping
            A mapping of key-value pairs that all indexed job state points are
            compared against (Default value = None).
        doc_filter : Mapping
            A mapping of key-value pairs that all indexed job documents are
            compared against (Default value = None).

        Returns
        -------
        :class:`~signac.contrib.project.JobsCursor`
            JobsCursor of jobs matching the provided filter(s).

        Raises
        ------
        TypeError
            If the filters are not JSON serializable.
        ValueError
            If the filters are invalid.
        RuntimeError
            If the filters are not supported by the index.

        """
        return JobsCursor(self, filter, doc_filter)

    def __iter__(self):
        return iter(self.find_jobs())

    def groupby(self, key=None, default=None):
        """Group jobs according to one or more state point parameters.

        This method can be called on any :class:`~signac.contrib.project.JobCursor` such as
        the one returned by :meth:`~signac.Project.find_jobs` or by iterating over a
        project.

        Examples
        --------
        .. code-block:: python

            # Group jobs by state point parameter 'a'.
            for key, group in project.groupby('a'):
                print(key, list(group))

            # Find jobs where job.sp['a'] is 1 and group them
            # by job.sp['b'] and job.sp['c'].
            for key, group in project.find_jobs({'a': 1}).groupby(('b', 'c')):
                print(key, list(group))

            # Group by job.sp['d'] and job.document['count'] using a lambda.
            for key, group in project.groupby(
                lambda job: (job.sp['d'], job.document['count'])
            ):
                print(key, list(group))

        If `key` is None, jobs are grouped by identity (by id), placing one job
        into each group.

        Parameters
        ----------
        key : str, iterable, or callable
            The state point grouping parameter(s) passed as a string,
            iterable of strings, or a callable that will be passed one
            argument, the job (Default value = None).
        default
            A default value to be used when a given state point key is not
            present. The value must be sortable and is only used if not None
            (Default value = None).

        Returns
        -------
        key : str
            Grouped key.
        group : iterable of Jobs
            Iterable of `Job` instances matching this group key.

        """
        return self.find_jobs().groupby(key, default=default)

    def groupbydoc(self, key=None, default=None):
        """Group jobs according to one or more document values.

        This method can be called on any :class:`~signac.contrib.project.JobCursor` such as
        the one returned by :meth:`~signac.Project.find_jobs` or by iterating over a
        project.

        Examples
        --------
        .. code-block:: python

            # Group jobs by document value 'a'.
            for key, group in project.groupbydoc('a'):
                print(key, list(group))

            # Find jobs where job.sp['a'] is 1 and group them
            # by job.document['b'] and job.document['c'].
            for key, group in project.find_jobs({'a': 1}).groupbydoc(('b', 'c')):
                print(key, list(group))

            # Group by whether 'd' is a field in the job.document using a lambda.
            for key, group in project.groupbydoc(lambda doc: 'd' in doc):
                print(key, list(group))

        If `key` is None, jobs are grouped by identity (by id), placing one job
        into each group.

        Parameters
        ----------
        key : str, iterable, or function
            The state point grouping parameter(s) passed as a string, iterable of strings,
            or a function that will be passed one argument, :meth:`~signac.job.Job.document`.
            (Default value = None).
        default :
            A default value to be used when a given state point key is not present (must
            be sortable).

        """
        return self.find_jobs().groupbydoc(key, default=default)

    def to_dataframe(self, *args, **kwargs):
        """Export the project metadata to a pandas DataFrame.

        The arguments to this function are forwarded to
        :meth:`~signac.contrib.project.JobsCursor.to_dataframe`.

        Parameters
        ----------
        *args :

        **kwargs :

        Returns
        -------
        :class:`~pandas.DataFrame`

        """
        return self.find_jobs().to_dataframe(*args, **kwargs)

    def read_statepoints(self, fn=None):
        """Read all state points from a file.

        See Also
        --------
        dump_statepoints : Dump the state points and associated job ids.
        write_statepoints : Dump state points to a file.

        Parameters
        ----------
        fn : str
            The filename of the file containing the state points,
            defaults to :attr:`~signac.Project.FN_STATEPOINTS`.

        Returns
        -------
        dict
            State points.

        """
        if fn is None:
            fn = self.fn(self.FN_STATEPOINTS)
        # See comment in write state points.
        with open(fn) as file:
            return json.loads(file.read())

    def dump_statepoints(self, statepoints):
        """Dump the state points and associated job ids.

        Equivalent to:

        .. code-block:: python

            {project.open_job(sp).id: sp for sp in statepoints}

        Parameters
        ----------
        statepoints : iterable
            A list of state points.

        Returns
        -------
        dict
            A mapping, where the key is the job id and the value is the
            state point.

        """
        return {calc_id(sp): sp for sp in statepoints}

    def write_statepoints(self, statepoints=None, fn=None, indent=2):
        """Dump state points to a file.

        If the file already contains state points, all new state points
        will be appended, while the old ones are preserved.

        See Also
        --------
        dump_statepoints : Dump the state points and associated job ids.

        Parameters
        ----------
        statepoints : iterable
            A list of state points, defaults to all state points which are
            defined in the workspace.
        fn : str
            The filename of the file containing the state points, defaults to
            :attr:`~signac.Project.FN_STATEPOINTS`.
        indent : int
            Specify the indentation of the JSON file (Default value = 2).

        """
        if fn is None:
            fn = self.fn(self.FN_STATEPOINTS)
        try:
            tmp = self.read_statepoints(fn=fn)
        except OSError as error:
            if not error.errno == errno.ENOENT:
                raise
            tmp = dict()
        if statepoints is None:
            job_ids = self._job_dirs()
            _cache = {_id: self._get_statepoint(_id) for _id in job_ids}
        else:
            _cache = {calc_id(sp): sp for sp in statepoints}

        tmp.update(_cache)
        logger.debug("Writing state points file with {} entries.".format(len(tmp)))
        with open(fn, "w") as file:
            file.write(json.dumps(tmp, indent=indent))

    def _register(self, job):
        """Register the job within the local index.

        Parameters
        ----------
        job : :class:`~signac.contrib.job.Job`
            The job instance.

        """
        self._sp_cache[job._id] = job._statepoint._as_dict()

    def _get_statepoint_from_workspace(self, jobid):
        """Attempt to read the state point from the workspace.

        Parameters
        ----------
        jobid : str
            Identifier of the job.

        """
        fn_manifest = os.path.join(self._wd, jobid, self.Job.FN_MANIFEST)
        try:
            with open(fn_manifest, "rb") as manifest:
                return json.loads(manifest.read().decode())
        except (OSError, ValueError) as error:
            if os.path.isdir(os.path.join(self._wd, jobid)):
                logger.error(
                    "Error while trying to access state "
                    "point manifest file of job '{}': '{}'.".format(jobid, error)
                )
                raise JobsCorruptedError([jobid])
            raise KeyError(jobid)

    def _get_statepoint(self, jobid, fn=None):
        """Get the state point associated with a job id.

        The state point is retrieved from the internal cache, from
        the workspace or from a state points file.

        Parameters
        ----------
        jobid : str
            A job id to get the state point for.
        fn : str
            The filename of the file containing the state points, defaults
            to :attr:`~signac.Project.FN_STATEPOINTS`.

        Returns
        -------
        dict
            The state point corresponding to jobid.

        Raises
        ------
        KeyError
            If the state point associated with jobid could not be found.
        JobsCorruptedError
            If the state point manifest file corresponding to jobid is
            inaccessible or corrupted.

        """
        if not self._sp_cache:
            self._read_cache()
        try:
            if jobid in self._sp_cache:
                return self._sp_cache[jobid]
            else:
                self._sp_cache_misses += 1
                if (
                    not self._sp_cache_warned
                    and self._sp_cache_misses > self._sp_cache_miss_warning_threshold
                ):
                    logger.debug(
                        "High number of state point cache misses. Consider "
                        "to update cache with the Project.update_cache() method."
                    )
                    self._sp_cache_warned = True
                sp = self._get_statepoint_from_workspace(jobid)
        except KeyError as error:
            try:
                sp = self.read_statepoints(fn=fn)[jobid]
            except OSError as io_error:
                if io_error.errno != errno.ENOENT:
                    raise io_error
                else:
                    raise error
        self._sp_cache[jobid] = sp
        return sp

    @deprecated(
        deprecated_in="1.3",
        removed_in="2.0",
        current_version=__version__,
        details="Use open_job(id=jobid).statepoint() function instead.",
    )
    def get_statepoint(self, jobid, fn=None):
        """Get the state point associated with a job id.

        The state point is retrieved from the internal cache, from
        the workspace or from a state points file.

        Parameters
        ----------
        jobid : str
            A job id to get the state point for.
        fn : str
            The filename of the file containing the state points, defaults
            to :attr:`~signac.Project.FN_STATEPOINTS`.

        Returns
        -------
        dict
            The state point corresponding to jobid.

        Raises
        ------
        KeyError
            If the state point associated with jobid could not be found.
        JobsCorruptedError
            If the state point manifest file corresponding to jobid is
            inaccessible or corrupted.

        """
        return self._get_statepoint(jobid=jobid, fn=fn)

    def create_linked_view(self, prefix=None, job_ids=None, index=None, path=None):
        """Create or update a persistent linked view of the selected data space.

        Similar to :meth:`~signac.Project.export_to`, this function expands the data space
        for the selected jobs, but instead of copying data will create symbolic links to the
        individual job workspace directories. This is primarily useful for browsing through
        the data space using a file-browser with human-interpretable directory paths.

        By default, the paths of the view will be based on variable state point keys as part
        of the *implicit* schema of the selected jobs that we create the view for. For example,
        creating a linked view for a data space with schema

        .. code-block:: python

            >>> print(project.detect_schema())
            {
             'foo': 'int([0, 1, 2, ..., 8, 9], 10)',
            }

        by calling ``project.create_linked_view('my_view')`` will look similar to:

        .. code-block:: bash

            my_view/foo/0/job -> workspace/b8fcc6b8f99c56509eb65568922e88b8
            my_view/foo/1/job -> workspace/b6cd26b873ae3624653c9268deff4485
            ...

        It is possible to control the paths using the ``path`` argument, which behaves in
        the exact same manner as the equivalent argument for :meth:`~signac.Project.export_to`.

        .. note::
            The behavior of this function is almost equivalent to
            ``project.export_to('my_view', copytree=os.symlink)`` with the
            major difference that view hierarchies are actually *updated*,
            meaning that invalid links are automatically removed.

        See :ref:`signac view <signac-cli-view>` for the command line equivalent.

        Parameters
        ----------
        prefix : str
            The path where the linked view will be created or updated (Default value = None).
        job_ids : iterable
            If None (the default), create the view for the complete data space,
            otherwise only for this iterable of job ids.
        index :
            A document index (Default value = None).
        path :
            The path (function) used to structure the linked data space (Default value = None).

        Returns
        -------
        dict
            A dictionary that maps the source directory paths to the linked
            directory paths.

        """
        if index is not None:
            warnings.warn(
                (
                    "The `index` argument is deprecated as of version 1.3 and will be "
                    "removed in version 2.0."
                ),
                DeprecationWarning,
            )

        from .linked_view import create_linked_view

        return create_linked_view(self, prefix, job_ids, index, path)

    @deprecated(
        deprecated_in="1.3",
        removed_in="2.0",
        current_version=__version__,
        details="Use job.reset_statepoint() instead.",
    )
    def reset_statepoint(self, job, new_statepoint):
        """Reset the state point of job.

        .. danger::

            Use this function with caution! Resetting a job's state point,
            may sometimes be necessary, but can possibly lead to incoherent
            data spaces.

        Parameters
        ----------
        job : :class:`~signac.contrib.job.Job`
            The job that should be reset to a new state point.
        new_statepoint : mapping
            The job's new state point.

        Raises
        ------
        :class:`~signac.errors.DestinationExistsError`
            If a job associated with the new state point is already initialized.
        OSError
            If the move failed due to an unknown system related error.

        """
        job.reset_statepoint(new_statepoint=new_statepoint)

    @deprecated(
        deprecated_in="1.3",
        removed_in="2.0",
        current_version=__version__,
        details="Use job.update_statepoint() instead.",
    )
    def update_statepoint(self, job, update, overwrite=False):
        """Update the state point of this job.

        .. warning::

            While appending to a job's state point is generally safe,
            modifying existing parameters may lead to data
            inconsistency. Use the overwrite argument with caution!

        Parameters
        ----------
        job : :class:`~signac.contrib.job.Job`
            The job whose state point shall be updated.
        update : mapping
            A mapping used for the state point update.
        overwrite :
            Set to true to ignore whether this update overwrites parameters,
            which are currently part of the job's state point. Use with caution!
            (Default value = False).

        Raises
        ------
        KeyError
            If the update contains keys, which are already part of the job's
            state point and overwrite is False.
        :class:`~signac.errors.DestinationExistsError`
            If a job associated with the new state point is already initialized.
        OSError
            If the move failed due to an unknown system related error.

        """
        job.update_statepoint(update=update, overwrite=overwrite)

    def clone(self, job, copytree=syncutil.copytree):
        """Clone job into this project.

        Create an identical copy of job within this project.

        See :ref:`signac clone <signac-cli-clone>` for the command line equivalent.

        Parameters
        ----------
        job : :class:`~signac.contrib.job.Job`
            The job to copy into this project.
        copytree :
             (Default value = syncutil.copytree)

        Returns
        -------
        :class:`~signac.contrib.job.Job`
            The job instance corresponding to the copied job.

        Raises
        ------
        :class:`~signac.errors.DestinationExistsError`
            In case that a job with the same id is already
            initialized within this project.

        """
        dst = self.open_job(job.statepoint())
        try:
            copytree(job.workspace(), dst.workspace())
        except OSError as error:
            if error.errno == errno.EEXIST:
                raise DestinationExistsError(dst)
            elif error.errno == errno.ENOENT:
                raise ValueError("Source job not initalized.")
            else:
                raise
        return dst

    def sync(
        self,
        other,
        strategy=None,
        exclude=None,
        doc_sync=None,
        selection=None,
        **kwargs,
    ):
        """Synchronize this project with the other project.

        Try to clone all jobs from the other project to this project.
        If a job is already part of this project, try to synchronize the job
        using the optionally specified strategies.

        See :ref:`signac sync <signac-cli-sync>` for the command line equivalent.

        Parameters
        ----------
        other : :class:`~signac.Project`
            The other project to synchronize this project with.
        strategy :
            A file synchronization strategy (Default value = None).
        exclude :
            Files with names matching the given pattern will be excluded
            from the synchronization (Default value = None).
        doc_sync :
            The function applied for synchronizing documents (Default value = None).
        selection :
            Only sync the given jobs (Default value = None).
        **kwargs :
            This method also accepts the same keyword arguments as the
            :meth:`~signac.sync.sync_projects` function.

        Raises
        ------
        :class:`~signac.errors.DocumentSyncConflict`
            If there are conflicting keys within the project or job documents that cannot
            be resolved with the given strategy or if there is no strategy provided.
        :class:`~signac.errors.FileSyncConflict`
            If there are differing files that cannot be resolved with the given strategy
            or if no strategy is provided.
        :class:`~signac.errors.SchemaSyncConflict`
            In case that the check_schema argument is True and the detected state point
            schema of this and the other project differ.

        """
        return sync_projects(
            source=other,
            destination=self,
            strategy=strategy,
            exclude=exclude,
            doc_sync=doc_sync,
            selection=selection,
            **kwargs,
        )

    def export_to(self, target, path=None, copytree=None):
        """Export all jobs to a target location, such as a directory or a (compressed) archive file.

        Use this function in combination with :meth:`~signac.Project.find_jobs` to export only a
        select number of jobs, for example:

        .. code-block:: python

            project.find_jobs({'foo': 0}).export_to('foo_0.tar')

        The ``path`` argument enables users to control how exactly the exported data space is to be
        expanded. By default, the path-function will be based on the *implicit* schema of the
        exported jobs. For example, exporting jobs that all differ by a state point key *foo* with
        ``project.export_to('data/')``, the exported directory structure could look like this:

        .. code-block:: bash

            data/foo/0
            data/foo/1
            ...

        That would be equivalent to specifying ``path=lambda job: os.path.join('foo', job.sp.foo)``.

        Instead of a function, we can also provide a string, where fields for state point keys
        are automatically formatted. For example, the following two path arguments are equivalent:
        "foo/{foo}" and "foo/{job.sp.foo}".

        Any attribute of job can be used as a field here, so ``job.doc.bar``,
        ``job._id``, and ``job.ws`` can also be used as path fields.

        A special ``{{auto}}`` field allows us to expand the path automatically with state point
        keys that have not been specified explicitly. So, for example, one can provide
        ``path="foo/{foo}/{{auto}}"`` to specify that the path shall begin with ``foo/{foo}/``,
        but is then automatically expanded with all other state point key-value pairs. How
        key-value pairs are concatenated can be controlled *via* the format-specifier, so for
        example, ``path="{{auto:_}}"`` will generate a structure such as

        .. code-block:: bash

            data/foo_0
            data/foo_1
            ...

        Finally, providing ``path=False`` is equivalent to ``path="{job._id}"``.

        See Also
        --------
        :meth:`~signac.Project.import_from` :
            Previously exported or non-signac data spaces can be imported.


        See :ref:`signac export <signac-cli-export>` for the command line equivalent.

        Parameters
        ----------
        target :
            A path to a directory to export to. The target can not already exist.
            Besides directories, possible targets are tar files (`.tar`), gzipped tar files
            (`.tar.gz`), zip files (`.zip`), bzip2-compressed files (`.bz2`),
            and xz-compressed files (`.xz`).
        path :
            The path (function) used to structure the exported data space.
            This argument must either be a callable which returns a path (str) as a function
            of `job`, a string where fields are replaced using the job-state point dictionary,
            or `False`, which means that we just use the job-id as path.
            Defaults to the equivalent of ``{{auto}}``.
        copytree :
            The function used for the actual copying of directory tree
            structures. Defaults to :func:`shutil.copytree`.
            Can only be used when the target is a directory.

        Returns
        -------
        dict
            A dict that maps the source directory paths, to the target
            directory paths.

        """
        return self.find_jobs().export_to(target=target, path=path, copytree=copytree)

    def import_from(self, origin=None, schema=None, sync=None, copytree=None):
        """Import the data space located at origin into this project.

        This function will walk through the data space located at origin and will try to identify
        data space paths that can be imported as a job workspace into this project.

        The ``schema`` argument expects a function that takes a path argument and returns a state
        point dictionary. A default function is used when no argument is provided.
        The default schema function will simply look for state point manifest files--usually named
        ``signac_statepoint.json``--and then import all data located within that path into the job
        workspace corresponding to the state point specified in the manifest file.

        Alternatively the schema argument may be a string, that is converted into a schema function,
        for example: Providing ``foo/{foo:int}`` as schema argument means that all directories under
        ``foo/`` will be imported and their names will be interpreted as the value for ``foo``
        within the state point.

        .. tip::

            Use ``copytree=os.replace`` or ``copytree=shutil.move`` to move dataspaces on import
            instead of copying them.

            Warning: Imports can fail due to conflicts. Moving data instead of copying may
            therefore lead to inconsistent states and users are advised to apply caution.

        See Also
        --------
        :meth:`~signac.Project.export_to` : Export the project data space.


        See :ref:`signac import <signac-cli-import>` for the command line equivalent.

        Parameters
        ----------
        origin :
            The path to the data space origin, which is to be imported. This may be a path to
            a directory, a zip file, or a tarball archive (Default value = None).
        schema :
            An optional schema function, which is either a string or a function that accepts a
            path as its first and only argument and returns the corresponding state point as dict.
            (Default value = None).
        sync :
            If ``True``, the project will be synchronized with the imported data space. If a
            dict of keyword arguments is provided, the arguments will be used for
            :meth:`~signac.Project.sync` (Default value = None).
        copytree :
            Specify which exact function to use for the actual copytree operation.
            Defaults to :func:`shutil.copytree`.

        Returns
        -------
        dict
            A dict that maps the source directory paths to the target directory paths.

        """
        from .import_export import import_into_project

        if sync:
            with self.temporary_project() as tmp_project:
                ret = tmp_project.import_from(origin=origin, schema=schema)
                if sync is True:
                    self.sync(other=tmp_project)
                else:
                    self.sync(other=tmp_project, **sync)
                return ret

        paths = dict(
            import_into_project(
                origin=origin, project=self, schema=schema, copytree=copytree
            )
        )
        return paths

    def check(self):
        """Check the project's workspace for corruption.

        Raises
        ------
        JobsCorruptedError
            When one or more jobs are identified as corrupted.

        """
        corrupted = []
        logger.info("Checking workspace for corruption...")
        for job_id in self._find_job_ids():
            try:
                sp = self._get_statepoint(job_id)
                if calc_id(sp) != job_id:
                    corrupted.append(job_id)
                else:
                    self.open_job(sp).init()
            except JobsCorruptedError as error:
                corrupted.extend(error.job_ids)
        if corrupted:
            logger.error(
                "At least one job appears to be corrupted. Call Project.repair() "
                "to try to fix errors."
            )
            raise JobsCorruptedError(corrupted)

    def repair(self, fn_statepoints=None, index=None, job_ids=None):
        """Attempt to repair the workspace after it got corrupted.

        This method will attempt to repair lost or corrupted job state point
        manifest files using a state points file or a document index or both.

        Parameters
        ----------
        fn_statepoints : str
            The filename of the file containing the state points, defaults
            to :attr:`~signac.Project.FN_STATEPOINTS`.
        index :
            A document index (Default value = None).
        job_ids :
            An iterable of job ids that should get repaired. Defaults to all jobs.

        Raises
        ------
        JobsCorruptedError
            When one or more corrupted job could not be repaired.

        """
        if job_ids is None:
            job_ids = self._find_job_ids()

        # Load internal cache from all available external sources.
        self._read_cache()
        try:
            self._sp_cache.update(self.read_statepoints(fn=fn_statepoints))
        except OSError as error:
            if error.errno != errno.ENOENT or fn_statepoints is not None:
                raise
        if index is not None:
            for doc in index:
                self._sp_cache[doc["signac_id"]] = doc["statepoint"]

        corrupted = []
        for job_id in job_ids:
            try:
                # First, check if we can look up the state point.
                sp = self._get_statepoint(job_id)
                # Check if state point and id correspond.
                correct_id = calc_id(sp)
                if correct_id != job_id:
                    logger.warning(
                        "The job id of job '{}' is incorrect; "
                        "it should be '{}'.".format(job_id, correct_id)
                    )
                    invalid_wd = os.path.join(self.workspace(), job_id)
                    correct_wd = os.path.join(self.workspace(), correct_id)
                    try:
                        os.replace(invalid_wd, correct_wd)
                    except OSError as error:
                        logger.critical(
                            "Unable to fix location of job with "
                            " id '{}': '{}'.".format(job_id, error)
                        )
                        corrupted.append(job_id)
                        continue
                    else:
                        logger.info("Moved job to correct workspace.")

                job = self.open_job(sp)
            except KeyError:
                logger.critical(
                    f"Unable to lookup state point for job with id '{job_id}'."
                )
                corrupted.append(job_id)
            else:
                try:
                    # Try to reinit the job (triggers state point manifest file check).
                    job.init()
                except Exception as error:
                    logger.error(
                        "Error during initalization of job with "
                        "id '{}': '{}'.".format(job_id, error)
                    )
                    try:  # Attempt to fix the job manifest file.
                        job.init(force=True)
                    except Exception as error2:
                        logger.critical(
                            f"Unable to force init job with id '{job_id}': '{error2}'."
                        )
                        corrupted.append(job_id)
        if corrupted:
            raise JobsCorruptedError(corrupted)

    def _sp_index(self):
        """Update and return the state point index cache.

        Returns
        -------
        dict
            Dictionary containing ids and state points in the cache.

        """
        job_ids = set(self._job_dirs())
        to_add = job_ids.difference(self._index_cache)
        to_remove = set(self._index_cache).difference(job_ids)
        for _id in to_remove:
            del self._index_cache[_id]
        for _id in to_add:
            self._index_cache[_id] = dict(statepoint=self._get_statepoint(_id), _id=_id)
        return self._index_cache.values()

    def _build_index(self, include_job_document=False):
        """Generate a basic state point index.

        Parameters
        ----------
        include_job_document :
            Whether to include the job document in the index (Default value =
            False).

        """
        wd = self.workspace() if self.Job is Job else None
        for _id in self._find_job_ids():
            doc = dict(_id=_id, statepoint=self._get_statepoint(_id))
            if include_job_document:
                if wd is None:
                    doc.update(self.open_job(id=_id).document)
                else:  # use optimized path
                    try:
                        with open(
                            os.path.join(wd, _id, self.Job.FN_DOCUMENT), "rb"
                        ) as file:
                            doc.update(json.loads(file.read().decode()))
                    except OSError as error:
                        if error.errno != errno.ENOENT:
                            raise
            yield doc

    def _update_in_memory_cache(self):
        """Update the in-memory state point cache to reflect the workspace."""
        logger.debug("Updating in-memory cache...")
        start = time.time()
        job_ids = set(self._job_dirs())
        cached_ids = set(self._sp_cache)
        to_add = job_ids.difference(cached_ids)
        to_remove = cached_ids.difference(job_ids)
        if to_add or to_remove:
            for _id in to_remove:
                del self._sp_cache[_id]

            def _add(_id):
                self._sp_cache[_id] = self._get_statepoint_from_workspace(_id)

            to_add_chunks = split_and_print_progress(
                iterable=list(to_add),
                num_chunks=max(1, min(100, int(len(to_add) / 1000))),
                write=logger.info,
                desc="Read metadata: ",
            )

            with ThreadPool() as pool:
                for chunk in to_add_chunks:
                    pool.map(_add, chunk)

            delta = time.time() - start
            logger.debug(f"Updated in-memory cache in {delta:.3f} seconds.")
            return to_add, to_remove
        else:
            logger.debug("In-memory cache is up to date.")

    def _remove_persistent_cache_file(self):
        """Remove the persistent cache file (if it exists)."""
        try:
            os.remove(self.fn(self.FN_CACHE))
        except OSError as error:
            if error.errno != errno.ENOENT:
                raise error

    def update_cache(self):
        """Update the persistent state point cache.

        This function updates a persistent state point cache, which
        is stored in the project root directory. Most data space operations,
        including iteration and filtering or selection are expected
        to be significantly faster after calling this function, especially
        for large data spaces.

        """
        logger.info("Update cache...")
        start = time.time()
        cache = self._read_cache()
        self._update_in_memory_cache()
        if cache is None or set(cache) != set(self._sp_cache):
            fn_cache = self.fn(self.FN_CACHE)
            fn_cache_tmp = fn_cache + "~"
            try:
                with gzip.open(fn_cache_tmp, "wb") as cachefile:
                    cachefile.write(json.dumps(self._sp_cache).encode())
            except OSError:  # clean-up
                try:
                    os.remove(fn_cache_tmp)
                except OSError:
                    pass
                raise
            else:
                os.replace(fn_cache_tmp, fn_cache)
            delta = time.time() - start
            logger.info(f"Updated cache in {delta:.3f} seconds.")
            return len(self._sp_cache)
        else:
            logger.info("Cache is up to date.")

    def _read_cache(self):
        """Read the persistent state point cache (if available)."""
        logger.debug("Reading cache...")
        start = time.time()
        try:
            with gzip.open(self.fn(self.FN_CACHE), "rb") as cachefile:
                cache = json.loads(cachefile.read().decode())
            self._sp_cache.update(cache)
        except OSError as error:
            if not error.errno == errno.ENOENT:
                raise
            logger.debug("No cache file found.")
        else:
            delta = time.time() - start
            logger.debug(f"Read cache in {delta:.3f} seconds.")
            return cache

    def index(
        self, formats=None, depth=0, skip_errors=False, include_job_document=True
    ):
        r"""Generate an index of the project's workspace.

        This generator function indexes every file in the project's
        workspace until the specified `depth`.
        The job document if it exists, is always indexed, other
        files need to be specified with the formats argument.

        See :ref:`signac project -i <signac-cli-project>` for the command line equivalent.

        .. code-block:: python

            for doc in project.index({r'.*\.txt', 'TextFile'}):
                print(doc)

        Parameters
        ----------
        formats : str, dict
            The format definitions as a pattern string (e.g. ``r'.*\.txt'``)
            or a mapping from pattern strings to formats (e.g.
            ``'TextFile'``). If None, only the job document is indexed
            (Default value = None).
        depth : int
            Specifies the crawling depth. A value of 0 means no limit
            (Default value = 0).
        skip_errors : bool
            Skip all errors which occur during indexing. This is useful when
            trying to repair a broken workspace (Default value = False).
        include_job_document : bool
            Include the contents of job documents (Default value = True).

        Yields
        ------
        dict
            Index document.

        """
        if formats is None:
            root = self.workspace()

            def _full_doc(doc):
                """Add `signac_id` and `root` to the index document.

                Parameters
                ----------
                doc : dict
                    Index document.

                Returns
                -------
                dict
                    Modified index document.

                """
                doc["signac_id"] = doc["_id"]
                doc["root"] = root
                return doc

            docs = self._build_index(include_job_document=include_job_document)
            docs = map(_full_doc, docs)
        else:
            if isinstance(formats, str):
                formats = {formats: "File"}

            class Crawler(SignacProjectCrawler):
                pass

            for pattern, fmt in formats.items():
                Crawler.define(pattern, fmt)
            crawler = Crawler(self.root_directory())
            docs = crawler.crawl(depth=depth)
        if skip_errors:
            docs = _skip_errors(docs, logger.critical)
        for doc in docs:
            yield doc

    @deprecated(
        deprecated_in="1.5",
        removed_in="2.0",
        current_version=__version__,
        details="Access modules are deprecated.",
    )
    def create_access_module(self, filename=None, main=True, master=None):
        """Create the access module for indexing.

        This method generates the access module required to make
        this project's index part of a main index.

        Parameters
        ----------
        filename : str
            The name of the access module file. Defaults to the standard name
            and should usually not be changed.
        main : bool
            If True, add directives for the compilation of a master index
            when executing the module (Default value = True).
        master : bool
            Deprecated parameter. Replaced by main.

        Returns
        -------
        str
            Access module name.

        """
        if master is not None:
            warnings.warn(
                "The parameter master has been renamed to main.", DeprecationWarning
            )
            main = master

        if filename is None:
            filename = os.path.join(self.root_directory(), MainCrawler.FN_ACCESS_MODULE)
        with open(filename, "x") as file:
            if main:
                file.write(ACCESS_MODULE_MAIN)
            else:
                file.write(ACCESS_MODULE_MINIMAL)
        if main:
            mode = os.stat(filename).st_mode | stat.S_IEXEC
            os.chmod(filename, mode)
        logger.info(f"Created access module file '{filename}'.")
        return filename

    @contextmanager
    def temporary_project(self, name=None, dir=None):
        """Context manager for the initialization of a temporary project.

        The temporary project is by default created within the root project's
        workspace to ensure that they share the same file system. This is an example
        for how this method can be used for the import and synchronization of
        external data spaces.

        .. code-block:: python

            with project.temporary_project() as tmp_project:
                tmp_project.import_from('/data')
                project.sync(tmp_project)

        Parameters
        ----------
        name : str
            An optional name for the temporary project.
            Defaults to a unique random string.
        dir : str
            Optionally specify where the temporary project root directory is to be
            created. Defaults to the project's workspace directory.

        Returns
        -------
        :class:`~signac.Project`
            An instance of :class:`~signac.Project`.

        """
        if name is None:
            name = os.path.join(self.id, str(uuid.uuid4()))
        if dir is None:
            dir = self.workspace()
        _mkdir_p(self.workspace())  # ensure workspace exists
        with TemporaryProject(name=name, cls=type(self), dir=dir) as tmp_project:
            yield tmp_project

    @classmethod
    def init_project(cls, name, root=None, workspace=None, make_dir=True):
        """Initialize a project with the given name.

        It is safe to call this function multiple times with the same
        arguments. However, a `RuntimeError` is raised if an existing project
        configuration would conflict with the provided initialization
        parameters.

        See :ref:`signac init <signac-cli-init>` for the command line equivalent.

        Parameters
        ----------
        name : str
            The name of the project to initialize.
        root : str
            The root directory for the project.
            Defaults to the current working directory.
        workspace : str
            The workspace directory for the project.
            Defaults to a subdirectory ``workspace`` in the project root.
        make_dir : bool
            Create the project root directory if it does not exist yet
            (Default value = True).

        Returns
        -------
        :class:`~signac.Project`
            Initialized project, an instance of :class:`~signac.Project`.

        Raises
        ------
        RuntimeError
            If the project root path already contains a conflicting project
            configuration.

        """
        if root is None:
            root = os.getcwd()
        try:
            project = cls.get_project(root=root, search=False)
        except LookupError:
            fn_config = os.path.join(root, "signac.rc")
            if make_dir:
                _mkdir_p(os.path.dirname(fn_config))
            config = get_config(fn_config)
            config["project"] = name
            if workspace is not None:
                config["workspace_dir"] = workspace
            config["schema_version"] = SCHEMA_VERSION
            config.write()
            project = cls.get_project(root=root)
            assert project.id == str(name)
            return project
        else:
            try:
                assert project.id == str(name)
                if workspace is not None:
                    assert os.path.realpath(workspace) == os.path.realpath(
                        project.workspace()
                    )
                return project
            except AssertionError:
                raise RuntimeError(
                    "Failed to initialize project '{}'. Path '{}' already "
                    "contains a conflicting project configuration.".format(
                        name, os.path.abspath(root)
                    )
                )

    @classmethod
    def get_project(cls, root=None, search=True, **kwargs):
        r"""Find a project configuration and return the associated project.

        Parameters
        ----------
        root : str
            The starting point to search for a project, defaults to the
            current working directory.
        search : bool
            If True, search for project configurations inside and above
            the specified root directory, otherwise only return projects
            with a root directory identical to the specified root argument
            (Default value = True).
        \*\*kwargs :
            Optional keyword arguments that are forwarded to the
            :class:`.Project` class constructor.

        Returns
        -------
        :class:`~signac.Project`
            An instance of :class:`~signac.Project`.

        Raises
        ------
        LookupError
            When project configuration cannot be found.

        """
        if root is None:
            root = os.getcwd()
        config = load_config(root=root, local=False)
        if "project" not in config or (
            not search
            and os.path.realpath(config["project_dir"]) != os.path.realpath(root)
        ):
            raise LookupError(
                "Unable to determine project id for path '{}'.".format(
                    os.path.abspath(root)
                )
            )

        return cls(config=config, **kwargs)

    @classmethod
    def get_job(cls, root=None):
        """Find a Job in or above the current working directory (or provided path).

        Parameters
        ----------
        root : str
            The job root directory.
            If no root directory is given, the current working directory is
            assumed to be the job directory (Default value = None).

        Returns
        -------
        :class:`~signac.contrib.job.Job`
            The job instance.

        Raises
        ------
        LookupError
            When job cannot be found.

        """
        if root is None:
            root = os.getcwd()
        root = os.path.abspath(root)

        # Ensure the root path exists, which is not guaranteed by the regex match
        if not os.path.exists(root):
            raise LookupError(f"Path does not exist: '{root}'.")

        # Find the last match instance of a job id
        results = list(re.finditer(JOB_ID_REGEX, root))
        if len(results) == 0:
            raise LookupError(f"Could not find a job id in path '{root}'.")
        match = results[-1]
        job_id = match.group(0)
        job_root = root[: match.end()]

        # Find a project *above* the root directory (avoid finding nested projects)
        project = cls.get_project(os.path.join(job_root, os.pardir))

        # Return the matched job id from the found project
        return project.open_job(id=job_id)


@contextmanager
def TemporaryProject(name=None, cls=None, **kwargs):
    r"""Context manager for the generation of a temporary project.

    This is a factory function that creates a Project within a temporary directory
    and must be used as context manager, for example like this:

    .. code-block:: python

        with TemporaryProject() as tmp_project:
            tmp_project.import_from('/data')

    Parameters
    ----------
    name : str
        An optional name for the temporary project.
        Defaults to a unique random string.
    cls :
        The class of the temporary project.
        Defaults to :class:`~signac.Project`.
    \*\*kwargs :
        Optional keyword arguments that are forwarded to the TemporaryDirectory class
        constructor, which is used to create a temporary root directory.

    Yields
    ------
    :class:`~signac.Project`
        An instance of :class:`~signac.Project`.

    """
    if name is None:
        name = str(uuid.uuid4())
    if cls is None:
        cls = Project
    with TemporaryDirectory(**kwargs) as tmp_dir:
        yield cls.init_project(name=name, root=tmp_dir)


def _skip_errors(iterable, log=print):
    """Skip errors.

    Parameters
    ----------
    iterable : dict
        An iterable.
    log : callable
        The function to call when logging errors (Default value = print)

    Yields
    ------
    Elements from the iterable, with exceptions ignored.

    """
    while True:
        try:
            yield next(iterable)
        except StopIteration:
            return
        except Exception as error:
            log(error)


class _JobsCursorIterator:
    """Iterator for JobsCursor."""

    def __init__(self, project, ids):
        self._project = project
        self._ids = ids
        self._ids_iterator = iter(ids)

    def __next__(self):
        return self._project.open_job(id=next(self._ids_iterator))

    def __iter__(self):
        return type(self)(self._project, self._ids)


class JobsCursor:
    """An iterator over a search query result.

    Enables simple iteration and grouping operations.

    Parameters
    ----------
    project : :class:`~signac.Project`
        Project handle.
    filter : dict
        A mapping of key-value pairs that all indexed job state points are
        compared against (Default value = None).
    doc_filter : dict
        A mapping of key-value pairs that all indexed job documents are
        compared against (Default value = None).

    """

    _use_pandas_for_html_repr = True  # toggle use of pandas for html repr

    def __init__(self, project, filter, doc_filter):
        self._project = project
        self._filter = filter
        self._doc_filter = doc_filter

        # This private attribute allows us to implement the deprecated
        # next() method for this class.
        self._next_iter = None

    def __eq__(self, other):
        return (
            self._project == other._project
            and self._filter == other._filter
            and self._doc_filter == other._doc_filter
        )

    def __len__(self):
        # Highly performance critical code path!!
        if self._filter or self._doc_filter:
            # We use the standard function for determining job ids if and only if
            # any of the two filter is provided.
            return len(self._project._find_job_ids(self._filter, self._doc_filter))
        else:
            # Without filter we can simply return the length of the whole project.
            return self._project.__len__()

    def __iter__(self):
        # Code duplication here for improved performance.
        return _JobsCursorIterator(
            self._project,
            self._project._find_job_ids(self._filter, self._doc_filter),
        )

    def next(self):
        """Return the next element.

        This function is deprecated, users should use iter(..).next() instead!
        .. deprecated:: 0.9.6

        """
<<<<<<< HEAD
        warnings.warn("Calling next() directly on a JobsCursor is deprecated!"
                      "Use next(iter(..)) instead.", DeprecationWarning)
=======
        warnings.warn(
            "Calling next() directly on a JobsCursor is deprecated!", DeprecationWarning
        )
>>>>>>> cf4b7028
        if self._next_iter is None:
            self._next_iter = iter(self)
        try:
            return next(self._next_iter)
        except StopIteration:
            self._next_iter = None
            raise

    def groupby(self, key=None, default=None):
        """Group jobs according to one or more state point parameters.

        This method can be called on any :class:`~signac.contrib.project.JobCursor` such as
        the one returned by :meth:`~signac.Project.find_jobs` or by iterating over a
        project.

        Examples
        --------
        .. code-block:: python

            # Group jobs by state point parameter 'a'.
            for key, group in project.groupby('a'):
                print(key, list(group))

            # Find jobs where job.sp['a'] is 1 and group them
            # by job.sp['b'] and job.sp['c'].
            for key, group in project.find_jobs({'a': 1}).groupby(('b', 'c')):
                print(key, list(group))

            # Group by job.sp['d'] and job.document['count'] using a lambda.
            for key, group in project.groupby(
                lambda job: (job.sp['d'], job.document['count'])
            ):
                print(key, list(group))

        If `key` is None, jobs are grouped by identity (by id), placing one job
        into each group.

        Parameters
        ----------
        key : str, iterable, or function
            The state point grouping parameter(s) passed as a string, iterable of strings,
            or a function that will be passed one argument, the job (Default value = None).
        default :
            A default value to be used when a given state point key is not present (must
            be sortable).

        """
        _filter = self._filter
        if isinstance(key, str):
            if default is None:
                if _filter is None:
                    _filter = {key: {"$exists": True}}
                else:
                    _filter = {"$and": [{key: {"$exists": True}}, _filter]}

                def keyfunction(job):
                    """Return job's state point value corresponding to the key.

                    Parameters
                    ----------
                    job : :class:`~signac.contrib.job.Job`
                        The job instance.

                    Returns
                    -------
                    State point value corresponding to the key.

                    """
                    return job.sp[key]

            else:

                def keyfunction(job):
                    """Return job's state point value corresponding to the key.

                    Return default if key is not present.

                    Parameters
                    ----------
                    job : :class:`~signac.contrib.job.Job`
                        The job instance.


                    Returns
                    -------
                    State point value corresponding to the key.
                    Default if key is not present.

                    """
                    return job.sp.get(key, default)

        elif isinstance(key, Iterable):
            if default is None:
                if _filter is None:
                    _filter = {k: {"$exists": True} for k in key}
                else:
                    _filter = {"$and": [{k: {"$exists": True} for k in key}, _filter]}

                def keyfunction(job):
                    """Return job's state point value corresponding to the key.

                    Parameters
                    ----------
                    job : :class:`~signac.contrib.job.Job`
                        The job instance.


                    Returns
                    -------
                    tuple
                        State point values.


                    """
                    return tuple(job.sp[k] for k in key)

            else:

                def keyfunction(job):
                    """Return job's state point value corresponding to the key.

                    Return default if key is not present.

                    Parameters
                    ----------
                    job : :class:`~signac.contrib.job.Job`
                        The job instance.


                    Returns
                    -------
                    tuple
                        State point values.

                    """
                    return tuple(job.sp.get(k, default) for k in key)

        elif key is None:
            # Must return a type that can be ordered with <, >
            def keyfunction(job):
                """Return the job's id.

                Parameters
                ----------
                job : :class:`~signac.contrib.job.Job`
                    The job instance.

                Returns
                -------
                str
                    The job's id.

                """
                return str(job)

        else:
            # Pass the job document to a callable
            keyfunction = key

        return groupby(
            sorted(
                iter(JobsCursor(self._project, _filter, self._doc_filter)),
                key=keyfunction,
            ),
            key=keyfunction,
        )

    def groupbydoc(self, key=None, default=None):
        """Group jobs according to one or more document values.

        This method can be called on any :class:`~signac.contrib.project.JobsCursor` such as
        the one returned by :meth:`~signac.Project.find_jobs` or by iterating over a
        project.

        Examples
        --------
        .. code-block:: python

            # Group jobs by document value 'a'.
            for key, group in project.groupbydoc('a'):
                print(key, list(group))

            # Find jobs where job.sp['a'] is 1 and group them
            # by job.document['b'] and job.document['c'].
            for key, group in project.find_jobs({'a': 1}).groupbydoc(('b', 'c')):
                print(key, list(group))

            # Group by whether 'd' is a field in the job.document using a lambda.
            for key, group in project.groupbydoc(lambda doc: 'd' in doc):
                print(key, list(group))

        If `key` is None, jobs are grouped by identity (by id), placing one job
        into each group.

        Parameters
        ----------
        key : str, iterable, or function
            The state point grouping parameter(s) passed as a string, iterable of strings,
            or a function that will be passed one argument, :meth:`~signac.job.Job.document`.
            (Default value = None).
        default :
            A default value to be used when a given state point key is not present (must
            be sortable).

        """
        if isinstance(key, str):
            if default is None:

                def keyfunction(job):
                    """Return job's document value corresponding to the key.

                    Parameters
                    ----------
                    job : :class:`~signac.contrib.job.Job`
                        The job instance.


                    Returns
                    -------
                    Document value corresponding to the key.

                    """
                    return job.document[key]

            else:

                def keyfunction(job):
                    """Return job's document value corresponding to the key.

                    Return default if key is not present.

                    Parameters
                    ----------
                    job : class:`~signac.contrib.job.Job`
                        The job instance.


                    Returns
                    -------
                    Document value corresponding to the key.
                    Default if key is not present.

                    """
                    return job.document.get(key, default)

        elif isinstance(key, Iterable):
            if default is None:

                def keyfunction(job):
                    """Return job's document value corresponding to the key.

                    Parameters
                    ----------
                    job : :class:`~signac.contrib.job.Job`
                        The job instance.


                    Returns
                    -------
                    tuple
                        Document values.

                    """
                    return tuple(job.document[k] for k in key)

            else:

                def keyfunction(job):
                    """Return job's document value corresponding to the key.

                    Return default if key is not present.

                    Parameters
                    ----------
                    job : :class:`~signac.contrib.job.Job`
                        The job instance.


                    Returns
                    -------
                    tuple
                        Document values.

                    """
                    return tuple(job.document.get(k, default) for k in key)

        elif key is None:
            # Must return a type that can be ordered with <, >
            def keyfunction(job):
                """Return the job's id.

                Parameters
                ----------
                job : :class:`~signac.contrib.job.Job`
                    The job instance.

                Returns
                -------
                str
                    The job's id.

                """
                return str(job)

        else:
            # Pass the job document to a callable
            def keyfunction(job):
                """Return job's document value corresponding to the key.

                Parameters
                ----------
                job : :class:`~signac.contrib.job.Job`
                    The job instance.

                Returns
                -------
                Document values.

                """
                return key(job.document)

        return groupby(sorted(iter(self), key=keyfunction), key=keyfunction)

    def export_to(self, target, path=None, copytree=None):
        """Export all jobs to a target location, such as a directory or a (zipped) archive file.

        See Also
        --------
        :meth:`~signac.Project.export_to` : For full details on how to use this function.

        Parameters
        ----------
        target : str
            A path to a directory or archive file to export to.
        path : str or callable
            The path (function) used to structure the exported data space
            (Default value = None).
        copytree : callable
            The function used for copying of directory tree structures.
            Defaults to :func:`shutil.copytree`. Can only be used when the
            target is a directory (Default value = None).

        Returns
        -------
        dict
            A dictionary that maps the source directory paths to the target
            directory paths.

        """
        from .import_export import export_jobs

        return dict(
            export_jobs(jobs=list(self), target=target, path=path, copytree=copytree)
        )

    def to_dataframe(
        self, sp_prefix="sp.", doc_prefix="doc.", usecols=None, flatten=False
    ):
        """Convert the selection of jobs to a pandas dataframe.

        This function exports the job metadata to a
        :py:class:`pandas.DataFrame`. All state point and document keys are
        prefixed by default to be able to distinguish them.

        Parameters
        ----------
        sp_prefix : str, optional
            Prefix state point keys with the given string. Defaults to "sp.".
        doc_prefix : str, optional
            Prefix document keys with the given string. Defaults to "doc.".
        usecols : list-like or callable, optional
            Used to select a subset of columns. If list-like, must contain
            strings corresponding to the column names that should be included.
            For example, ``['sp.a', 'doc.notes']``. If callable, the column
            will be included if the function called on the column name returns
            True. For example, ``lambda x: 'sp.' in x``. Defaults to ``None``,
            which uses all columns from the state point and document. Note
            that this filter is applied *after* the doc and sp prefixes are
            added to the column names.
        flatten : bool, optional
            Whether nested state points or document keys should be flattened.
            If True, ``{'a': {'b': 'c'}}`` becomes a column named ``a.b`` with
            value ``c``. If False, it becomes a column named ``a`` with value
            ``{'b': 'c'}``. Defaults to ``False``.

        Returns
        -------
        :class:`~pandas.DataFrame`
            A pandas DataFrame with all job metadata.

        """
        import pandas

        if usecols is None:

            def usecols(column):
                return True

        elif not callable(usecols):
            included_columns = set(usecols)

            def usecols(column):
                return column in included_columns

        def _flatten(d):
            return dict(_nested_dicts_to_dotted_keys(d)) if flatten else d

        def _export_sp_and_doc(job):
            """Prefix and filter state point and document keys.

            Parameters
            ----------
            job : :class:`~signac.contrib.job.Job`
                The job instance.

            Yields
            ------
            tuple
                tuple with prefixed state point or document key and values.

            """
            for key, value in _flatten(job.sp).items():
                prefixed_key = sp_prefix + key
                if usecols(prefixed_key):
                    yield prefixed_key, value
            for key, value in _flatten(job.doc).items():
                prefixed_key = doc_prefix + key
                if usecols(prefixed_key):
                    yield prefixed_key, value

        return pandas.DataFrame.from_dict(
            data={job._id: dict(_export_sp_and_doc(job)) for job in self},
            orient="index",
        ).infer_objects()

    def __repr__(self):
        return "{type}(project={project}, filter={filter}, doc_filter={doc_filter})".format(
            type=self.__class__.__name__,
            project=repr(self._project),
            filter=repr(self._filter),
            doc_filter=repr(self._doc_filter),
        )

    def _repr_html_jobs(self):
        """Jobs representation as HTML.

        Returns
        -------
        str
            HTML representation of jobs.

        """
        html = ""
        len_self = len(self)
        try:
            if len_self > 100:
                raise RuntimeError  # too large
            if self._use_pandas_for_html_repr:
                import pandas
            else:
                raise RuntimeError
        except ImportError:
            warnings.warn("Install pandas for a pretty representation of jobs.")
            html += f"<br/><strong>{len_self}</strong> job(s) found"
        except RuntimeError:
            html += f"<br/><strong>{len_self}</strong> job(s) found"
        else:
            with pandas.option_context("display.max_rows", 20):
                html += self.to_dataframe()._repr_html_()
        return html

    def _repr_html_(self):
        """Return an HTML representation of JobsCursor.

        Returns
        -------
        str
            HTML representation of jobs.

        """
        return repr(self) + self._repr_html_jobs()


def init_project(name, root=None, workspace=None, make_dir=True):
    """Initialize a project with the given name.

    It is safe to call this function multiple times with the same arguments.
    However, a `RuntimeError` is raised if an existing project configuration
    would conflict with the provided initialization parameters.

    Parameters
    ----------
    name : str
        The name of the project to initialize.
    root : str
        The root directory for the project.
        Defaults to the current working directory.
    workspace : str
        The workspace directory for the project.
        Defaults to a subdirectory ``workspace`` in the project root.
    make_dir : bool
        Create the project root directory, if it does not exist yet (Default
        value = True).

    Returns
    -------
    :class:`~signac.Project`
        The initialized project instance.

    Raises
    ------
    RuntimeError
        If the project root path already contains a conflicting project
        configuration.

    """
    return Project.init_project(
        name=name, root=root, workspace=workspace, make_dir=make_dir
    )


def get_project(root=None, search=True, **kwargs):
    r"""Find a project configuration and return the associated project.

    Parameters
    ----------
    root : str
        The starting point to search for a project, defaults to the current
        working directory.
    search : bool
        If True, search for project configurations inside and above the
        specified root directory, otherwise only return projects with a root
        directory identical to the specified root argument (Default value =
        True).
    \*\*kwargs :
        Optional keyword arguments that are forwarded to
        :meth:`~signac.Project.get_project`.

    Returns
    -------
    :class:`~signac.Project`
        An instance of :class:`~signac.Project`.

    Raises
    ------
    LookupError
        If no project configuration can be found.

    """
    return Project.get_project(root=root, search=search, **kwargs)


def get_job(root=None):
    """Find a Job in or above the current working directory (or provided path).

    Parameters
    ----------
    root : str
        The job root directory.
        If no root directory is given, the current working directory is
        assumed to be within the current job workspace directory (Default value = None).

    Returns
    -------
    :class:`~signac.contrib.job.Job`
        Job handle.

    Raises
    ------
    LookupError
        If this job cannot be found.

    Examples
    --------
    When the current directory is a job workspace directory:

    >>> signac.get_job()
    signac.contrib.job.Job(project=..., statepoint={...})

    """
    return Project.get_job(root=root)<|MERGE_RESOLUTION|>--- conflicted
+++ resolved
@@ -833,19 +833,16 @@
         )
         return ProjectSchema.detect(statepoint_index)
 
-<<<<<<< HEAD
-    @deprecated(deprecated_in="1.3", removed_in="2.0", current_version=__version__,
-                details=("Use find_jobs() instead, then access ids with job.id."
-                         "Replicate the original behavior with "
-                         "[job.id for job in project.find_jobs()]"))
-=======
     @deprecated(
         deprecated_in="1.3",
         removed_in="2.0",
         current_version=__version__,
-        details="Use find_jobs().ids instead.",
+        details=(
+            "Use find_jobs() instead, then access ids with job.id."
+            "Replicate the original behavior with "
+            "[job.id for job in project.find_jobs()]"
+        ),
     )
->>>>>>> cf4b7028
     def find_job_ids(self, filter=None, doc_filter=None, index=None):
         """Find the job_ids of all jobs matching the filters.
 
@@ -2394,14 +2391,10 @@
         .. deprecated:: 0.9.6
 
         """
-<<<<<<< HEAD
-        warnings.warn("Calling next() directly on a JobsCursor is deprecated!"
-                      "Use next(iter(..)) instead.", DeprecationWarning)
-=======
         warnings.warn(
-            "Calling next() directly on a JobsCursor is deprecated!", DeprecationWarning
+            "Calling next() directly on a JobsCursor is deprecated! Use next(iter(..)) instead.",
+            DeprecationWarning,
         )
->>>>>>> cf4b7028
         if self._next_iter is None:
             self._next_iter = iter(self)
         try:
