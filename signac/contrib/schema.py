--- conflicted
+++ resolved
@@ -27,13 +27,8 @@
     from .utility import _nested_dicts_to_dotted_keys
     collection = Collection(index, _trust=True)
     for doc in collection.find():
-<<<<<<< HEAD
-        for key, _ in _traverse_filter(doc):
+        for key, _ in _nested_dicts_to_dotted_keys(doc):
             if key == '_id' or key.split('.')[0] != 'sp':
-=======
-        for key, _ in _nested_dicts_to_dotted_keys(doc):
-            if key == '_id' or key.split('.')[0] != 'statepoint':
->>>>>>> b21bdebc
                 continue
             collection.index(key, build=True)
     tmp = collection._indexes
