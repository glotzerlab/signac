--- conflicted
+++ resolved
@@ -384,32 +384,24 @@
         return hash(tuple(sorted(self.items())))
 
 
-<<<<<<< HEAD
 def _to_hashable(obj):
+    """Create a hash of passed type.
+
+    Parameters
+    ----------
+    obj
+        Object to create a hashable version of. Lists are converted
+        to tuples, and hashes are defined for dicts.
+
+    Returns
+    -------
+    Hash created for obj.
+
+    """
     if type(obj) is list:
         return tuple(_to_hashable(_) for _ in obj)
     elif type(obj) is dict:
         return _hashable_dict(obj)
-=======
-def _to_hashable(l):
-    """Create a hash of passed type.
-
-    Parameters
-    ----------
-    l
-        Object to create a hashable version of. Lists are converted
-        to tuples, and hashes are defined for dicts.
-
-    Returns
-    -------
-    Hash created for l.
-
-    """
-    if type(l) is list:
-        return tuple(_to_hashable(_) for _ in l)
-    elif type(l) is dict:
-        return _hashable_dict(l)
->>>>>>> 7086d898
     else:
         return obj
 
