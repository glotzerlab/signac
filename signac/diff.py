--- conflicted
+++ resolved
@@ -61,12 +61,7 @@
 
         diffs = {}
         for job in jobs:
-<<<<<<< HEAD
-            unique_sps = sps[job] - intersection
-            diffs[job.id] = _dotted_dict_to_nested_dicts(dict(unique_sps))
-=======
             unique_statepoints = statepoints[job] - intersection
             diffs[job.id] = _dotted_dict_to_nested_dicts(dict(unique_statepoints))
->>>>>>> ae72fe1b
 
         return diffs