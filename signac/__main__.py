--- conflicted
+++ resolved
@@ -202,14 +202,9 @@
         return project.open_job(id=job_id)
     except KeyError:
         close_matches = difflib.get_close_matches(
-<<<<<<< HEAD
-            job_id, [job.id[:len(job_id)] for job in project.find_jobs()])
-        msg = "Did not find job corresponding to id '{}'.".format(job_id)
-=======
-            job_id, [jid[: len(job_id)] for jid in project.find_job_ids()]
+            job_id, [job.id[: len(job_id)] for job in project.find_jobs()]
         )
         msg = f"Did not find job corresponding to id '{job_id}'."
->>>>>>> cf4b7028
         if len(close_matches) == 1:
             msg += " Did you mean '{}'?".format(close_matches[0])
         elif len(close_matches) > 1:
