--- conflicted
+++ resolved
@@ -189,13 +189,8 @@
 def _read_index(project, fn_index=None):
     if fn_index is not None:
         _print_err("Reading index from file '{}'...".format(fn_index))
-<<<<<<< HEAD
-        fd = open(fn_index)
-        return (json.loads(i) for i in fd)
-=======
         file_descriptor = open(fn_index)
         return (json.loads(line) for line in file_descriptor)
->>>>>>> 7086d898
 
 
 def _open_job_by_id(project, job_id):
