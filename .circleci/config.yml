# CircleCI configuration file
#
# Check https://circleci.com/docs/2.0/language-python/ for more details
#
version: 2.1

orbs:
  win: circleci/windows@2.2.0  # Enables Windows executors

jobs:
  style-check:
    docker:
      - image: circleci/python:3.8

    working_directory: ~/repo

    steps:
      - checkout
      - run:
          name: install-dependencies
          command: |
            pip install --progress-bar off --user -U flake8==3.7.1 pydocstyle==5.0.2

      - run:
          name: style-check-code
          command: |
<<<<<<< HEAD
            python -m flake8 --show-source signac/
=======
            pip install --progress-bar off --user -U flake8==3.7.9
            python -m flake8 --show-source .
>>>>>>> f60bef38

      - run:
          name: style-check-doc-strings
          command: |
            pydocstyle

  linux-python-38: &linux-template
    docker:
      - image: circleci/python:3.8

    environment:
      PYTHON: python

    working_directory: ~/repo

    steps:

      - checkout

      - restore_cache:
          keys:
            - python-env-v7-{{ arch }}-{{ .Environment.CIRCLE_JOB }}-{{ checksum "setup.py" }}-{{ checksum "requirements-dev.txt" }}
            - python-env-v7-{{ arch }}-{{ .Environment.CIRCLE_JOB }}-{{ checksum "setup.py" }}
            - python-env-v7-{{ arch }}-{{ .Environment.CIRCLE_JOB }}
            - python-env-v7-{{ arch }}
            - python-env-v7

      - run:
          name: install dependencies
          command: |
            export PATH=$PATH:$HOME/.local/bin
            ${PYTHON} -m pip install --progress-bar off -U virtualenv --user
            mkdir -p ./venv
            virtualenv ./venv --clear
            . venv/bin/activate
            if [[ "$CIRCLE_JOB" != *"pypy"* ]]; then
              sudo apt update -qq && sudo apt install -y -qq libhdf5-dev
            fi
            ${PYTHON} -m pip install --progress-bar off -U pip==18
            ${PYTHON} -m pip install --progress-bar off -U codecov
            ${PYTHON} -m pip install --progress-bar off -U -e . -r requirements-dev.txt

      - save_cache:
          key: python-env-v7-{{ arch }}-{{ .Environment.CIRCLE_JOB }}-{{ checksum "setup.py" }}-{{ checksum "requirements-dev.txt" }}
          paths:
            - "venv"

      - run:
          name: run tests
          command: |
            . venv/bin/activate
            ${PYTHON} -m coverage run -m pytest tests/ -v
            ${PYTHON} -m coverage report -i
            codecov

      - store_artifacts:
          path: test-reports
          destination: test-reports

      - run:
          name: benchmark
          command: |
            . venv/bin/activate
            ${PYTHON} -m pip install --progress-bar off -r requirements-benchmark.txt
            ${PYTHON} -m pip freeze
            ${PYTHON} benchmark.py run -N 100 1000  # this revision
            ${PYTHON} benchmark.py report
            git reset --hard origin/master
            git checkout "${CIRCLE_SHA1}" -- benchmark.py  # ensure that we use the same benchmark script
            ${PYTHON} benchmark.py run -N 100 1000 --force
            ${PYTHON} benchmark.py compare origin/master "${CIRCLE_SHA1}"

  linux-python-37:
    <<: *linux-template
    docker:
      - image: circleci/python:3.7

  linux-python-36:
    <<: *linux-template
    docker:
      - image: circleci/python:3.6

  linux-python-35:
    <<: *linux-template
    docker:
      - image: circleci/python:3.5

  linux-pypy-3:
    <<: *linux-template
    docker:
      - image: pypy:3
    environment:
      PYTHON: pypy3

  windows-python-38:
    executor: win/default
    steps:
      - checkout
      - run:
          name: install python
          command: |
            choco install python --version 3.8.1 --limit-output --no-progress
      - run:
          name: install dependencies
          command: |
            python --version
            python -m pip install --progress-bar off certifi
            python -m pip install --progress-bar off -U -e . -r requirements-dev.txt
      - run:
          name: run tests
          command: |
            python -m pytest tests/ -v

  check-metadata:
    docker:
      - image: circleci/python:3.8
    working_directory: ~/repo
    steps:
      - checkout
      - run:
          name: check-zenodo-metadata
          command: |
            python -c "import json; json.load(open('.zenodo.json'))"
      - run:
          name: references.bib
          command: |
            pip install --progress-bar off --user -U pybtex
            python -c "import pybtex; print(pybtex.format_from_file(open('references.bib'), style='unsrt', output_backend='text'))"

  test-deploy-pypi:
    docker:
      - image: circleci/python:3.8
    working_directory: ~/repo
    steps:
      - checkout
      - run:
          name: test-deploy-pypi
          command: |
            bash .circleci/deploy.bash testpypi

  deploy-pypi:
    docker:
      - image: circleci/python:3.8
    working_directory: ~/repo
    steps:
      - checkout
      - run:
          name: deploy-pypi
          command: |
            bash .circleci/deploy.bash pypi


workflows:
  version: 2
  test:
    jobs:
      - style-check
      - linux-python-38:
          requires:
            - style-check
      - linux-python-37:
          requires:
            - style-check
      - linux-python-36:
          requires:
            - style-check
      - linux-python-35:
          requires:
            - style-check
      - linux-pypy-3:
          requires:
            - linux-python-36
      - windows-python-38:
          requires:
            - style-check
      - check-metadata:
          filters:
            branches:
              only: /release\/.*/
      - test-deploy-pypi:
          filters:
            branches:
              only: /release\/.*/
          requires:
            - linux-python-35
            - linux-python-36
            - linux-python-37
            - linux-python-38
            - linux-pypy-3
            - windows-python-38
  deploy:
    jobs:
      - deploy-pypi:
          filters:
            branches:
              ignore: /.*/
            tags:
              only: /v.*/<|MERGE_RESOLUTION|>--- conflicted
+++ resolved
@@ -24,12 +24,7 @@
       - run:
           name: style-check-code
           command: |
-<<<<<<< HEAD
-            python -m flake8 --show-source signac/
-=======
-            pip install --progress-bar off --user -U flake8==3.7.9
             python -m flake8 --show-source .
->>>>>>> f60bef38
 
       - run:
           name: style-check-doc-strings
